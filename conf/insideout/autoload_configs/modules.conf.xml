--- conflicted
+++ resolved
@@ -60,11 +60,7 @@
     <load module="mod_g723_1"/>
     <load module="mod_g729"/>
     <load module="mod_amr"/>
-<<<<<<< HEAD
-<!--    <load module="mod_ilbc"/> -->
-=======
     <!--<load module="mod_ilbc"/>-->
->>>>>>> eb0404d0
     <load module="mod_speex"/>
     <load module="mod_h26x"/>
     <!--<load module="mod_siren"/>-->
