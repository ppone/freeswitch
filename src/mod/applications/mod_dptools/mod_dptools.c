/* 
 * FreeSWITCH Modular Media Switching Software Library / Soft-Switch Application
 * Copyright (C) 2005-2010, Anthony Minessale II <anthm@freeswitch.org>
 *
 * Version: MPL 1.1
 *
 * The contents of this file are subject to the Mozilla Public License Version
 * 1.1 (the "License"); you may not use this file except in compliance with
 * the License. You may obtain a copy of the License at
 * http://www.mozilla.org/MPL/
 *
 * Software distributed under the License is distributed on an "AS IS" basis,
 * WITHOUT WARRANTY OF ANY KIND, either express or implied. See the License
 * for the specific language governing rights and limitations under the
 * License.
 *
 * The Original Code is FreeSWITCH Modular Media Switching Software Library / Soft-Switch Application
 *
 * The Initial Developer of the Original Code is
 * Anthony Minessale II <anthm@freeswitch.org>
 * Portions created by the Initial Developer are Copyright (C)
 * the Initial Developer. All Rights Reserved.
 *
 * Contributor(s):
 * 
 * Anthony Minessale II <anthm@freeswitch.org>
 * Ken Rice, Asteria Solutions Group, Inc <ken@asteriasgi.com>
 * Michael Murdock <mike at mmurdock dot org>
 * Neal Horman <neal at wanlink dot com>
 * Bret McDanel <trixter AT 0xdecafbad dot com>
 * Luke Dashjr <luke@openmethods.com> (OpenMethods, LLC)
 *
 * mod_dptools.c -- Raw Audio File Streaming Application Module
 *
 */
#include <switch.h>

SWITCH_MODULE_LOAD_FUNCTION(mod_dptools_load);
SWITCH_MODULE_DEFINITION(mod_dptools, mod_dptools_load, NULL, NULL);

SWITCH_STANDARD_DIALPLAN(inline_dialplan_hunt)
{
	switch_caller_extension_t *extension = NULL;
	char *argv[128] = { 0 };
	int argc;
	switch_channel_t *channel = switch_core_session_get_channel(session);
	int x = 0;
	char *lbuf;
	char *target = arg;
	char delim = ',';

	if (!caller_profile) {
		caller_profile = switch_channel_get_caller_profile(channel);
	}

	if ((extension = switch_caller_extension_new(session, "inline", "inline")) == 0) {
		abort();
	}

	if (zstr(target)) {
		target = caller_profile->destination_number;
	}


	if (zstr(target)) {
		return NULL;
	} else {
		lbuf = switch_core_session_strdup(session, target);
	}

	if (*lbuf == 'm' && *(lbuf + 1) == ':' && *(lbuf + 3) == ':') {
		delim = *(lbuf + 2);
		lbuf += 4;
	}

	argc = switch_separate_string(lbuf, delim, argv, (sizeof(argv) / sizeof(argv[0])));

	for (x = 0; x < argc; x++) {
		char *app = argv[x];
		char *data = strchr(app, ':');

		if (data) {
			*data++ = '\0';
		}

		while (*app == ' ') {
			app++;
		}

		switch_caller_extension_add_application(session, extension, app, data);
	}

	caller_profile->destination_number = (char *) caller_profile->rdnis;
	caller_profile->rdnis = SWITCH_BLANK_STRING;

	return extension;
}

<<<<<<< HEAD
#define DETECT_SPEECH_SYNTAX "<mod_name> <gram_name> <gram_path> [<addr>] OR grammar <gram_name> [<path>] OR pause OR resume OR grammaron/grammaroff <gram_name> OR grammarsalloff"
=======
#define DETECT_SPEECH_SYNTAX "<mod_name> <gram_name> <gram_path> [<addr>] OR grammar <gram_name> [<path>] OR nogrammar <gram_name> OR pause OR resume OR stop OR param <name> <value>"
>>>>>>> 439df43c
SWITCH_STANDARD_APP(detect_speech_function)
{
	char *argv[4];
	int argc;
	char *lbuf = NULL;

	if (!zstr(data) && (lbuf = switch_core_session_strdup(session, data))
		&& (argc = switch_separate_string(lbuf, ' ', argv, (sizeof(argv) / sizeof(argv[0]))))) {
		if (!strcasecmp(argv[0], "grammar") && argc >= 1) {
			switch_ivr_detect_speech_load_grammar(session, argv[1], argv[2]);
		} else if (!strcasecmp(argv[0], "nogrammar")) {
			switch_ivr_detect_speech_unload_grammar(session, argv[1]);
		} else if (!strcasecmp(argv[0], "grammaron")) {
			switch_ivr_detect_speech_enable_grammar(session, argv[1]);
		} else if (!strcasecmp(argv[0], "grammaroff")) {
			switch_ivr_detect_speech_disable_grammar(session, argv[1]);
		} else if (!strcasecmp(argv[0], "grammarsalloff")) {
			switch_ivr_detect_speech_disable_all_grammars(session);
		} else if (!strcasecmp(argv[0], "pause")) {
			switch_ivr_pause_detect_speech(session);
		} else if (!strcasecmp(argv[0], "resume")) {
			switch_ivr_resume_detect_speech(session);
		} else if (!strcasecmp(argv[0], "stop")) {
			switch_ivr_stop_detect_speech(session);
		} else if (!strcasecmp(argv[0], "param")) {
			switch_ivr_set_param_detect_speech(session, argv[1], argv[2]);
		} else if (argc >= 3) {
			switch_ivr_detect_speech(session, argv[0], argv[1], argv[2], argv[3], NULL);
		}
	} else {
		switch_log_printf(SWITCH_CHANNEL_LOG, SWITCH_LOG_ERROR, "Usage: %s\n", DETECT_SPEECH_SYNTAX);
	}
}


#define SCHED_HEARTBEAT_SYNTAX "[0|<seconds>]"
SWITCH_STANDARD_APP(sched_heartbeat_function)
{
	int seconds = 0;

	if (data) {
		seconds = atoi(data);
		if (seconds >= 0) {
			switch_core_session_sched_heartbeat(session, seconds);
			return;
		}
	}

	switch_log_printf(SWITCH_CHANNEL_SESSION_LOG(session), SWITCH_LOG_ERROR, "Usage: %s\n", SCHED_HEARTBEAT_SYNTAX);

}


#define HEARTBEAT_SYNTAX "[0|<seconds>]"
SWITCH_STANDARD_APP(heartbeat_function)
{
	int seconds = 0;

	if (data) {
		seconds = atoi(data);
		if (seconds >= 0) {
			switch_core_session_enable_heartbeat(session, seconds);
			return;
		}
	}

	switch_log_printf(SWITCH_CHANNEL_SESSION_LOG(session), SWITCH_LOG_ERROR, "Usage: %s\n", HEARTBEAT_SYNTAX);

}

#define EXE_SYNTAX "<extension> <dialplan> <context>"
SWITCH_STANDARD_APP(exe_function)
{
	char *argv[4] = { 0 };
	int argc;
	char *lbuf = NULL;

	if (!zstr(data) && (lbuf = switch_core_session_strdup(session, data))
		&& (argc = switch_separate_string(lbuf, ' ', argv, (sizeof(argv) / sizeof(argv[0]))))) {
		switch_core_session_execute_exten(session, argv[0], argv[1], argv[2]);
	} else {
		switch_log_printf(SWITCH_CHANNEL_SESSION_LOG(session), SWITCH_LOG_ERROR, "Usage: %s\n", EXE_SYNTAX);
	}
}

#define MKDIR_SYNTAX "<path>"
SWITCH_STANDARD_APP(mkdir_function)
{
	switch_dir_make_recursive(data, SWITCH_DEFAULT_DIR_PERMS, switch_core_session_get_pool(session));
	switch_log_printf(SWITCH_CHANNEL_SESSION_LOG(session), SWITCH_LOG_DEBUG, "%s MKDIR: %s\n",
					  switch_channel_get_name(switch_core_session_get_channel(session)), data);
}

#define SOFT_HOLD_SYNTAX "<unhold key> [<moh_a>] [<moh_b>]"
SWITCH_STANDARD_APP(soft_hold_function)
{
	char *argv[3] = { 0 };
	int argc;
	char *lbuf = NULL;

	if (!zstr(data) && (lbuf = switch_core_session_strdup(session, data))
		&& (argc = switch_separate_string(lbuf, ' ', argv, (sizeof(argv) / sizeof(argv[0])))) >= 1) {
		switch_ivr_soft_hold(session, argv[0], argv[1], argv[2]);
	} else {
		switch_log_printf(SWITCH_CHANNEL_SESSION_LOG(session), SWITCH_LOG_ERROR, "Usage: %s\n", SOFT_HOLD_SYNTAX);
	}
}

SWITCH_STANDARD_APP(dtmf_unblock_function)
{
	switch_ivr_unblock_dtmf_session(session);
}

SWITCH_STANDARD_APP(dtmf_block_function)
{
	switch_ivr_block_dtmf_session(session);
}

#define UNBIND_SYNTAX "[<key>]"
SWITCH_STANDARD_APP(dtmf_unbind_function)
{
	char *key = (char *) data;
	int kval = 0;

	if (key) {
		kval = atoi(key);
	}

	switch_ivr_unbind_dtmf_meta_session(session, kval);

}

#define BIND_SYNTAX "<key> [a|b|ab] [a|b|o|s|i|1] <app>"
SWITCH_STANDARD_APP(dtmf_bind_function)
{
	char *argv[4] = { 0 };
	int argc;
	char *lbuf = NULL;

	if (!zstr(data) && (lbuf = switch_core_session_strdup(session, data))
		&& (argc = switch_separate_string(lbuf, ' ', argv, (sizeof(argv) / sizeof(argv[0])))) == 4) {
		int kval = atoi(argv[0]);
		switch_bind_flag_t bind_flags = 0;

		if (strchr(argv[1], 'a')) {
			bind_flags |= SBF_DIAL_ALEG;
		}

		if (strchr(argv[1], 'b')) {
			bind_flags |= SBF_DIAL_BLEG;
		}

		if (strchr(argv[2], 'a')) {
			if ((bind_flags & SBF_EXEC_BLEG)) {
				switch_log_printf(SWITCH_CHANNEL_SESSION_LOG(session), SWITCH_LOG_ERROR, "Cannot bind execute to multiple legs\n");
			} else {
				bind_flags |= SBF_EXEC_ALEG;
			}
		}

		if (strchr(argv[2], 'b')) {
			if ((bind_flags & SBF_EXEC_ALEG)) {
				switch_log_printf(SWITCH_CHANNEL_SESSION_LOG(session), SWITCH_LOG_ERROR, "Cannot bind execute to multiple legs\n");
			} else {
				bind_flags |= SBF_EXEC_BLEG;
			}
		}

		if (strchr(argv[2], 'a')) {
			if ((bind_flags & SBF_EXEC_BLEG)) {
				switch_log_printf(SWITCH_CHANNEL_SESSION_LOG(session), SWITCH_LOG_ERROR, "Cannot bind execute to multiple legs\n");
			} else {
				bind_flags |= SBF_EXEC_ALEG;
			}
		}

		if (strchr(argv[2], 'i')) {
			bind_flags |= SBF_EXEC_INLINE;
		}

		if (strchr(argv[2], 'o')) {
			if ((bind_flags & SBF_EXEC_BLEG) || (bind_flags & SBF_EXEC_ALEG) || (bind_flags & SBF_EXEC_SAME)) {
				switch_log_printf(SWITCH_CHANNEL_SESSION_LOG(session), SWITCH_LOG_ERROR, "Cannot bind execute to multiple legs\n");
			} else {
				bind_flags |= SBF_EXEC_OPPOSITE;
			}
		}

		if (strchr(argv[2], 's')) {
			if ((bind_flags & SBF_EXEC_BLEG) || (bind_flags & SBF_EXEC_ALEG) || (bind_flags & SBF_EXEC_SAME)) {
				switch_log_printf(SWITCH_CHANNEL_SESSION_LOG(session), SWITCH_LOG_ERROR, "Cannot bind execute to multiple legs\n");
			} else {
				bind_flags |= SBF_EXEC_SAME;
			}
		}

		if (strchr(argv[2], '1')) {
			bind_flags |= SBF_ONCE;
		}

		if (switch_ivr_bind_dtmf_meta_session(session, kval, bind_flags, argv[3]) != SWITCH_STATUS_SUCCESS) {
			switch_log_printf(SWITCH_CHANNEL_SESSION_LOG(session), SWITCH_LOG_ERROR, "Bind Error!\n");
		}
	} else {
		switch_log_printf(SWITCH_CHANNEL_SESSION_LOG(session), SWITCH_LOG_ERROR, "Usage: %s\n", BIND_SYNTAX);
	}
}

#define INTERCEPT_SYNTAX "[-bleg] <uuid>"
SWITCH_STANDARD_APP(intercept_function)
{
	int argc;
	char *argv[4] = { 0 };
	char *mydata;
	char *uuid;
	switch_bool_t bleg = SWITCH_FALSE;

	if (!zstr(data) && (mydata = switch_core_session_strdup(session, data))) {
		if ((argc = switch_separate_string(mydata, ' ', argv, (sizeof(argv) / sizeof(argv[0])))) >= 1) {
			if (!strcasecmp(argv[0], "-bleg")) {
				if (argv[1]) {
					uuid = argv[1];
					bleg = SWITCH_TRUE;
				} else {
					switch_log_printf(SWITCH_CHANNEL_SESSION_LOG(session), SWITCH_LOG_ERROR, "Usage: %s\n", INTERCEPT_SYNTAX);
					return;
				}
			} else {
				uuid = argv[0];
			}

			switch_ivr_intercept_session(session, uuid, bleg);
		}
		return;
	}

	switch_log_printf(SWITCH_CHANNEL_SESSION_LOG(session), SWITCH_LOG_ERROR, "Usage: %s\n", INTERCEPT_SYNTAX);
}

#define MAX_SPY 3000
struct e_data {
	char *uuid_list[MAX_SPY];
	int total;
};

static int e_callback(void *pArg, int argc, char **argv, char **columnNames)
{
	char *uuid = argv[0];
	struct e_data *e_data = (struct e_data *) pArg;

	if (uuid && e_data) {
		e_data->uuid_list[e_data->total++] = strdup(uuid);
		return 0;
	}

	return 1;
}

#define eavesdrop_SYNTAX "[all | <uuid>]"
SWITCH_STANDARD_APP(eavesdrop_function)
{
	if (zstr(data)) {
		switch_log_printf(SWITCH_CHANNEL_SESSION_LOG(session), SWITCH_LOG_ERROR, "Usage: %s\n", eavesdrop_SYNTAX);
	} else {
		switch_eavesdrop_flag_t flags = ED_DTMF;
		switch_channel_t *channel = switch_core_session_get_channel(session);
		const char *require_group = switch_channel_get_variable(channel, "eavesdrop_require_group");
		const char *enable_dtmf = switch_channel_get_variable(channel, "eavesdrop_enable_dtmf");

		if (enable_dtmf) {
			flags = switch_true(enable_dtmf) ? ED_DTMF : ED_NONE;
		}

		if (!strcasecmp((char *) data, "all")) {
			switch_cache_db_handle_t *db = NULL;
			char *errmsg = NULL;
			struct e_data e_data = { {0} };
			char *sql = switch_mprintf("select uuid from channels where uuid != '%q'", switch_core_session_get_uuid(session));
			const char *file = NULL;
			int x = 0;
			char buf[2] = "";
			switch_size_t buflen = sizeof(buf);
			char terminator;
			switch_status_t status;

			while (switch_channel_ready(channel)) {
				for (x = 0; x < MAX_SPY; x++) {
					switch_safe_free(e_data.uuid_list[x]);
				}
				e_data.total = 0;
				
				if (switch_core_db_handle(&db) != SWITCH_STATUS_SUCCESS) {
					switch_log_printf(SWITCH_CHANNEL_SESSION_LOG(session), SWITCH_LOG_ERROR, "Database Error!\n");
					break;
				}
				switch_cache_db_execute_sql_callback(db, sql, e_callback, &e_data, &errmsg);
				switch_cache_db_release_db_handle(&db);
				if (errmsg) {
					switch_log_printf(SWITCH_CHANNEL_SESSION_LOG(session), SWITCH_LOG_DEBUG, "Error: %s\n", errmsg);
					free(errmsg);
					if ((file = switch_channel_get_variable(channel, "eavesdrop_indicate_failed"))) {
						switch_ivr_play_file(session, NULL, file, NULL);
					}
					switch_ivr_collect_digits_count(session, buf, buflen, 1, "*", &terminator, 5000, 0, 0);
					continue;
				}
				if (e_data.total) {
					for (x = 0; x < e_data.total && switch_channel_ready(channel); x++) {
						if (!switch_ivr_uuid_exists(e_data.uuid_list[x])) continue;

						/* If we have a group and 1000 concurrent calls, we will flood the logs. This check avoids this */
						if (!require_group)
							switch_log_printf(SWITCH_CHANNEL_SESSION_LOG(session), SWITCH_LOG_DEBUG, "Spy: %s\n", e_data.uuid_list[x]);
						if ((file = switch_channel_get_variable(channel, "eavesdrop_indicate_new"))) {
							switch_ivr_play_file(session, NULL, file, NULL);
						}
						if ((status = switch_ivr_eavesdrop_session(session, e_data.uuid_list[x], require_group, flags)) != SWITCH_STATUS_SUCCESS) {
							if (status != SWITCH_STATUS_BREAK) {
								switch_log_printf(SWITCH_CHANNEL_SESSION_LOG(session), SWITCH_LOG_ERROR, "Spy: %s Failed\n", e_data.uuid_list[x]);
								if ((file = switch_channel_get_variable(channel, "eavesdrop_indicate_failed"))) {
									switch_ivr_play_file(session, NULL, file, NULL);
								}
								switch_ivr_collect_digits_count(session, buf, buflen, 1, "*", &terminator, 5000, 0, 0);
							}
						}
					}
				} else {
					if ((file = switch_channel_get_variable(channel, "eavesdrop_indicate_idle"))) {
						switch_ivr_play_file(session, NULL, file, NULL);
					}
					switch_ivr_collect_digits_count(session, buf, buflen, 1, "*", &terminator, 2000, 0, 0);
				}
			}

			for (x = 0; x < MAX_SPY; x++) {
				switch_safe_free(e_data.uuid_list[x]);
			}

			free(sql);

		} else {
			switch_ivr_eavesdrop_session(session, data, require_group, flags);
		}
	}
}

#define threeway_SYNTAX "<uuid>"
SWITCH_STANDARD_APP(three_way_function)
{
	if (zstr(data)) {
		switch_log_printf(SWITCH_CHANNEL_SESSION_LOG(session), SWITCH_LOG_ERROR, "Usage: %s\n", threeway_SYNTAX);
	} else {
		switch_ivr_eavesdrop_session(session, data, NULL, ED_MUX_READ | ED_MUX_WRITE);
	}
}

#define SET_USER_SYNTAX "<user>@<domain> [prefix]"
SWITCH_STANDARD_APP(set_user_function)
{
	switch_ivr_set_user(session, data);
}

#define SET_AUDIO_LEVEL_SYNTAX "[read|write] <vol>"
SWITCH_STANDARD_APP(set_audio_level_function)
{
	char *argv[2] = { 0 };
	int argc = 0;
	char *mydata;
	int level = 0;

	mydata = switch_core_session_strdup(session, data);
	argc = switch_split(mydata, ' ', argv);

	if (argc != 2) {
		switch_log_printf(SWITCH_CHANNEL_SESSION_LOG(session), SWITCH_LOG_DEBUG, "%s Error. USAGE: %s\n",
						  switch_core_session_get_name(session), SET_AUDIO_LEVEL_SYNTAX);
		return;
	}

	level = atoi(argv[1]);

	switch_ivr_session_audio(session, "level", argv[0], level);


}

#define SET_MUTE_SYNTAX "[read|write] [[true|cn level]|false]"
SWITCH_STANDARD_APP(set_mute_function)
{
	char *argv[2] = { 0 };
	int argc = 0;
	char *mydata;
	int level = 0;

	mydata = switch_core_session_strdup(session, data);
	argc = switch_split(mydata, ' ', argv);

	if (argc != 2) {
		switch_log_printf(SWITCH_CHANNEL_SESSION_LOG(session), SWITCH_LOG_DEBUG, "%s Error. USAGE: %s\n",
						  switch_core_session_get_name(session), SET_MUTE_SYNTAX);
		return;
	}

	if ((level = atoi(argv[1])) <= 0) {
		level = switch_true(argv[1]);
	}

	switch_ivr_session_audio(session, "mute", argv[0], level);

}


SWITCH_STANDARD_APP(ring_ready_function)
{
	if (!zstr(data)) {
		if (!strcasecmp(data, "queued")) {
			switch_channel_ring_ready_value(switch_core_session_get_channel(session), SWITCH_RING_READY_QUEUED);
			return;
		}
	}
	
	switch_channel_ring_ready(switch_core_session_get_channel(session));
}

SWITCH_STANDARD_APP(remove_bugs_function)
{
	switch_core_media_bug_remove_all(session);
}

SWITCH_STANDARD_APP(break_function)
{
	switch_channel_t *channel;

	channel = switch_core_session_get_channel(session);

	if (data && strcasecmp(data, "all")) {
		switch_core_session_flush_private_events(session);
	}

	if (switch_channel_test_flag(channel, CF_BROADCAST)) {
		switch_channel_stop_broadcast(channel);
	} else {
		switch_channel_set_flag(channel, CF_BREAK);
	}
}

SWITCH_STANDARD_APP(queue_dtmf_function)
{
	switch_channel_queue_dtmf_string(switch_core_session_get_channel(session), (const char *) data);
}

SWITCH_STANDARD_APP(send_dtmf_function)
{
	switch_core_session_send_dtmf_string(session, (const char *) data);
}

SWITCH_STANDARD_APP(check_acl_function)
{
	int argc;
	char *argv[3] = { 0 };
	char *mydata;
	switch_call_cause_t cause = SWITCH_CAUSE_CALL_REJECTED;

	if (!zstr(data) && (mydata = switch_core_session_strdup(session, data))) {
		if ((argc = switch_separate_string(mydata, ' ', argv, (sizeof(argv) / sizeof(argv[0])))) > 1) {
			if (!switch_check_network_list_ip(argv[0], argv[1])) {
				switch_channel_t *channel = switch_core_session_get_channel(session);
				if (argc > 2) {
					cause = switch_channel_str2cause(argv[2]);
				}
				switch_log_printf(SWITCH_CHANNEL_SESSION_LOG(session), SWITCH_LOG_DEBUG, "Call failed acl check for ip %s on list %s\n", argv[0], argv[1]);
				switch_channel_hangup(channel, cause);
			}
		}
	}

}

SWITCH_STANDARD_APP(flush_dtmf_function)
{
	switch_channel_flush_dtmf(switch_core_session_get_channel(session));
}

SWITCH_STANDARD_APP(transfer_function)
{
	int argc;
	char *argv[4] = { 0 };
	char *mydata;
	int bleg = 0, both = 0;


	if (!zstr(data) && (mydata = switch_core_session_strdup(session, data))) {
		if ((argc = switch_separate_string(mydata, ' ', argv, (sizeof(argv) / sizeof(argv[0])))) >= 1) {
			bleg = !strcasecmp(argv[0], "-bleg");
			both = !strcasecmp(argv[0], "-both");

			if (bleg || both) {
				const char *uuid;
				switch_channel_t *channel = switch_core_session_get_channel(session);
				if ((uuid = switch_channel_get_variable(channel, SWITCH_SIGNAL_BOND_VARIABLE))) {
					switch_core_session_t *b_session;
					if ((b_session = switch_core_session_locate(uuid))) {
						switch_ivr_session_transfer(b_session, argv[1], argv[2], argv[3]);
						switch_core_session_rwunlock(b_session);
					}
				} else {
					switch_log_printf(SWITCH_CHANNEL_SESSION_LOG(session), SWITCH_LOG_WARNING, "No B-leg present.\n");
				}
				if (both) {
					switch_ivr_session_transfer(session, argv[1], argv[2], argv[3]);
				}
			} else {
				switch_ivr_session_transfer(session, argv[0], argv[1], argv[2]);
			}
		} else {
			switch_log_printf(SWITCH_CHANNEL_SESSION_LOG(session), SWITCH_LOG_ERROR, "No extension specified.\n");
		}
	}
}

SWITCH_STANDARD_APP(sched_transfer_function)
{
	int argc;
	char *argv[4] = { 0 };
	char *mydata;

	if (!zstr(data) && (mydata = switch_core_session_strdup(session, data))) {
		if ((argc = switch_separate_string(mydata, ' ', argv, (sizeof(argv) / sizeof(argv[0])))) >= 2) {
			time_t when;

			if (*argv[0] == '+') {
				when = switch_epoch_time_now(NULL) + atol(argv[0] + 1);
			} else {
				when = atol(argv[0]);
			}

			switch_ivr_schedule_transfer(when, switch_core_session_get_uuid(session), argv[1], argv[2], argv[3]);
		} else {
			switch_log_printf(SWITCH_CHANNEL_SESSION_LOG(session), SWITCH_LOG_ERROR, "Invalid Args\n");
		}
	}
}

SWITCH_STANDARD_APP(sched_hangup_function)
{
	int argc;
	char *argv[5] = { 0 };
	char *mydata;

	if (!zstr(data) && (mydata = switch_core_session_strdup(session, data))) {
		if ((argc = switch_separate_string(mydata, ' ', argv, (sizeof(argv) / sizeof(argv[0])))) >= 1) {
			time_t when;
			switch_call_cause_t cause = SWITCH_CAUSE_ALLOTTED_TIMEOUT;
			switch_bool_t bleg = SWITCH_FALSE;

			if (*argv[0] == '+') {
				when = switch_epoch_time_now(NULL) + atol(argv[0] + 1);
			} else {
				when = atol(argv[0]);
			}

			if (argv[1]) {
				cause = switch_channel_str2cause(argv[1]);
			}

			if (argv[2] && !strcasecmp(argv[2], "bleg")) {
				bleg = SWITCH_TRUE;
			}

			switch_ivr_schedule_hangup(when, switch_core_session_get_uuid(session), cause, bleg);
		} else {
			switch_log_printf(SWITCH_CHANNEL_SESSION_LOG(session), SWITCH_LOG_ERROR, "No time specified.\n");
		}
	}
}

SWITCH_STANDARD_APP(sched_broadcast_function)
{
	int argc;
	char *argv[6] = { 0 };
	char *mydata;

	if (!zstr(data) && (mydata = switch_core_session_strdup(session, data))) {
		if ((argc = switch_separate_string(mydata, ' ', argv, (sizeof(argv) / sizeof(argv[0])))) >= 2) {
			time_t when;
			switch_media_flag_t flags = SMF_NONE;

			if (*argv[0] == '+') {
				when = switch_epoch_time_now(NULL) + atol(argv[0] + 1);
			} else {
				when = atol(argv[0]);
			}

			if (argv[2]) {
				if (!strcmp(argv[2], "both")) {
					flags |= (SMF_ECHO_ALEG | SMF_ECHO_BLEG);
				} else if (!strcmp(argv[2], "aleg")) {
					flags |= SMF_ECHO_ALEG;
				} else if (!strcmp(argv[2], "bleg")) {
					flags |= SMF_ECHO_BLEG;
				}
			} else {
				flags |= SMF_ECHO_ALEG;
			}

			switch_ivr_schedule_broadcast(when, switch_core_session_get_uuid(session), argv[1], flags);
		} else {
			switch_log_printf(SWITCH_CHANNEL_SESSION_LOG(session), SWITCH_LOG_ERROR, "Invalid Args\n");
		}
	}
}

SWITCH_STANDARD_APP(delay_function)
{
	uint32_t len = 0;

	if (zstr(data)) {
		len = 1000;
	} else {
		len = atoi(data);
	}

	switch_ivr_delay_echo(session, len);
}

SWITCH_STANDARD_APP(eval_function)
{
	return;
}


SWITCH_STANDARD_APP(hangup_function)
{
	switch_call_cause_t cause = SWITCH_CAUSE_NORMAL_CLEARING;

	if (!zstr(data)) {
		cause = switch_channel_str2cause(data);
	}

	switch_channel_hangup(switch_core_session_get_channel(session), cause);
}

SWITCH_STANDARD_APP(set_name_function)
{

	if (!zstr(data)) {
		switch_channel_set_name(switch_core_session_get_channel(session), (char *) data);
	}
}

SWITCH_STANDARD_APP(answer_function)
{
	switch_channel_t *channel = switch_core_session_get_channel(session);
	switch_channel_answer(channel);
}

SWITCH_STANDARD_APP(presence_function)
{
	char *argv[6] = { 0 };
	int argc;
	char *mydata = NULL;
	switch_channel_t *channel = switch_core_session_get_channel(session);

	if (zstr(data) || !(mydata = switch_core_session_strdup(session, data))) {
		switch_log_printf(SWITCH_CHANNEL_SESSION_LOG(session), SWITCH_LOG_ERROR, "INVALID ARGS!\n");
		return;
	}

	if ((argc = switch_separate_string(mydata, ' ', argv, sizeof(argv) / sizeof(argv[0]))) < 2) {
		switch_log_printf(SWITCH_CHANNEL_SESSION_LOG(session), SWITCH_LOG_ERROR, "INVALID ARGS!\n");
		return;
	}

	switch_channel_presence(channel, argv[0], argv[1], argv[2]);
}

SWITCH_STANDARD_APP(pre_answer_function)
{
	switch_channel_t *channel = switch_core_session_get_channel(session);
	switch_channel_pre_answer(channel);
}

SWITCH_STANDARD_APP(redirect_function)
{
	switch_core_session_message_t msg = { 0 };

	/* Tell the channel to redirect */
	msg.from = __FILE__;
	msg.string_arg = data;
	msg.message_id = SWITCH_MESSAGE_INDICATE_REDIRECT;
	switch_core_session_receive_message(session, &msg);
}

SWITCH_STANDARD_APP(display_function)
{
	switch_core_session_message_t msg = { 0 };

	/* Tell the channel to change display */
	msg.from = __FILE__;
	msg.string_arg = data;
	msg.message_id = SWITCH_MESSAGE_INDICATE_DISPLAY;
	switch_core_session_receive_message(session, &msg);
}

SWITCH_STANDARD_APP(respond_function)
{
	switch_core_session_message_t msg = { 0 };

	/* Tell the channel to respond the call */
	msg.from = __FILE__;
	msg.string_arg = data;
	msg.message_id = SWITCH_MESSAGE_INDICATE_RESPOND;
	switch_core_session_receive_message(session, &msg);
}

SWITCH_STANDARD_APP(deflect_function)
{
	switch_core_session_message_t msg = { 0 };

	/* Tell the channel to deflect the call */
	msg.from = __FILE__;
	msg.string_arg = data;
	msg.message_id = SWITCH_MESSAGE_INDICATE_DEFLECT;
	switch_core_session_receive_message(session, &msg);
}


SWITCH_STANDARD_APP(sched_cancel_function)
{
	const char *group = data;

	if (zstr(group)) {
		group = switch_core_session_get_uuid(session);
	}
	switch_scheduler_del_task_group(group);
}

SWITCH_STANDARD_APP(set_function)
{
	char *var, *val = NULL;

	if (zstr(data)) {
		switch_log_printf(SWITCH_CHANNEL_SESSION_LOG(session), SWITCH_LOG_ERROR, "No variable name specified.\n");
	} else {
		switch_channel_t *channel = switch_core_session_get_channel(session);
		char *expanded = NULL;

		var = switch_core_session_strdup(session, data);
		val = strchr(var, '=');

		if (val) {
			*val++ = '\0';
			if (zstr(val)) {
				val = NULL;
			}
		}

		if (val) {
			expanded = switch_channel_expand_variables(channel, val);
		}

		switch_log_printf(SWITCH_CHANNEL_SESSION_LOG(session), SWITCH_LOG_DEBUG, "%s SET [%s]=[%s]\n", switch_channel_get_name(channel), var,
						  expanded ? expanded : "UNDEF");
		switch_channel_set_variable_var_check(channel, var, expanded, SWITCH_FALSE);

		if (expanded && expanded != val) {
			switch_safe_free(expanded);
		}
	}
}

SWITCH_STANDARD_APP(set_global_function)
{
	char *var, *val = NULL;

	if (zstr(data)) {
		switch_log_printf(SWITCH_CHANNEL_SESSION_LOG(session), SWITCH_LOG_ERROR, "No variable name specified.\n");
	} else {
		var = strdup(data);
		switch_assert(var);
		val = strchr(var, '=');

		if (val) {
			*val++ = '\0';
			if (zstr(val)) {
				val = NULL;
			}
		}

		switch_log_printf(SWITCH_CHANNEL_SESSION_LOG(session), SWITCH_LOG_DEBUG, "SET GLOBAL [%s]=[%s]\n", var, val ? val : "UNDEF");
		switch_core_set_variable(var, val);
		free(var);
	}
}

SWITCH_STANDARD_APP(set_profile_var_function)
{
	char *name, *val = NULL;

	if (zstr(data)) {
		switch_log_printf(SWITCH_CHANNEL_SESSION_LOG(session), SWITCH_LOG_ERROR, "No variable name specified.\n");
	} else {
		name = switch_core_session_strdup(session, data);
		val = strchr(name, '=');

		if (val) {
			*val++ = '\0';
			if (zstr(val)) {
				val = NULL;
			}
		}

		switch_channel_set_profile_var(switch_core_session_get_channel(session), name, val);
	}
}

SWITCH_STANDARD_APP(export_function)
{
	switch_channel_t *channel = switch_core_session_get_channel(session);
	const char *exports;
	char *new_exports = NULL, *new_exports_d = NULL, *var, *val = NULL, *var_name = NULL;
	int local = 1;

	if (zstr(data)) {
		switch_log_printf(SWITCH_CHANNEL_SESSION_LOG(session), SWITCH_LOG_ERROR, "No variable name specified.\n");
	} else {
		exports = switch_channel_get_variable(channel, SWITCH_EXPORT_VARS_VARIABLE);
		var = switch_core_session_strdup(session, data);
		if (var) {
			val = strchr(var, '=');
			if (!strncasecmp(var, "nolocal:", 8)) {
				var_name = var + 8;
				local = 0;
			} else {
				var_name = var;
			}
		}

		if (val) {
			*val++ = '\0';
			if (zstr(val)) {
				val = NULL;
			}
		}

		switch_log_printf(SWITCH_CHANNEL_SESSION_LOG(session), SWITCH_LOG_DEBUG, "EXPORT %s[%s]=[%s]\n", local ? "" : "(REMOTE ONLY) ",
						  var_name ? var_name : "", val ? val : "UNDEF");
		switch_channel_set_variable(channel, var, val);

		if (var && val) {
			if (exports) {
				new_exports_d = switch_mprintf("%s,%s", exports, var);
				new_exports = new_exports_d;
			} else {
				new_exports = var;
			}

			switch_channel_set_variable(channel, SWITCH_EXPORT_VARS_VARIABLE, new_exports);

			switch_safe_free(new_exports_d);
		}
	}
}

SWITCH_STANDARD_APP(unset_function)
{
	if (zstr(data)) {
		switch_log_printf(SWITCH_CHANNEL_SESSION_LOG(session), SWITCH_LOG_ERROR, "No variable name specified.\n");
	} else {
		switch_log_printf(SWITCH_CHANNEL_SESSION_LOG(session), SWITCH_LOG_DEBUG, "UNSET [%s]\n", (char *) data);
		switch_channel_set_variable(switch_core_session_get_channel(session), data, NULL);
	}
}

SWITCH_STANDARD_APP(log_function)
{
	char *level, *log_str;

	if (data && (level = strdup(data))) {
		switch_log_level_t ltype = SWITCH_LOG_DEBUG;

		if ((log_str = strchr(level, ' '))) {
			*log_str++ = '\0';
			ltype = switch_log_str2level(level);
		} else {
			log_str = level;
		}
		if (ltype == SWITCH_LOG_INVALID) {
			ltype = SWITCH_LOG_DEBUG;
		}

		switch_log_printf(SWITCH_CHANNEL_SESSION_LOG(session), ltype, "%s\n", log_str);
		switch_safe_free(level);
	}
}

SWITCH_STANDARD_APP(info_function)
{
	switch_event_t *event;
	char *buf;
	int level = SWITCH_LOG_INFO;

	if (!zstr(data)) {
		level = switch_log_str2level(data);
	}

	if (switch_event_create_plain(&event, SWITCH_EVENT_CHANNEL_DATA) == SWITCH_STATUS_SUCCESS) {
		switch_channel_event_set_data(switch_core_session_get_channel(session), event);
		switch_event_serialize(event, &buf, SWITCH_FALSE);
		switch_assert(buf);
		switch_log_printf(SWITCH_CHANNEL_SESSION_LOG(session), level, "CHANNEL_DATA:\n%s\n", buf);
		switch_event_destroy(&event);
		free(buf);
	}
}

SWITCH_STANDARD_APP(sound_test_function)
{
	switch_ivr_sound_test(session);
}

SWITCH_STANDARD_APP(event_function)
{
	switch_event_t *event;
	char *argv[25] = { 0 };
	int argc = 0;
	char *lbuf;

	if (switch_event_create(&event, SWITCH_EVENT_CHANNEL_APPLICATION) == SWITCH_STATUS_SUCCESS) {
		if (!zstr(data) && (lbuf = switch_core_session_strdup(session, data))
			&& (argc = switch_separate_string(lbuf, ',', argv, (sizeof(argv) / sizeof(argv[0]))))) {
			int x = 0;

			for (x = 0; x < argc; x++) {
				char *p, *this = argv[x];
				if (this) {
					char *var, *val;
					p = this;
					while (*p == ' ')
						*p++ = '\0';
					this = p;

					var = this;
					val = NULL;
					if ((val = strchr(var, '='))) {
						p = val - 1;
						*val++ = '\0';
						while (*p == ' ')
							*p-- = '\0';
						p = val;
						while (*p == ' ')
							*p++ = '\0';
						val = p;
						if (!strcasecmp(var, "Event-Name")) {
							switch_name_event(val, &event->event_id);
							switch_event_del_header(event, var);
							switch_event_add_header_string(event, SWITCH_STACK_BOTTOM, var, val);
						} else if (!strcasecmp(var, "Event-Subclass")) {
							size_t len = strlen(val) + 1;
							void *new = malloc(len);
							switch_assert(new);
							memcpy(new, val, len);
							event->subclass_name = new;
						} else {
							switch_event_add_header_string(event, SWITCH_STACK_BOTTOM, var, val);
						}
					}
				}
			}
		}
		switch_channel_event_set_data(switch_core_session_get_channel(session), event);
		switch_event_fire(&event);
	}
}

SWITCH_STANDARD_APP(privacy_function)
{
	switch_caller_profile_t *caller_profile = switch_channel_get_caller_profile(switch_core_session_get_channel(session));

	if (zstr(data)) {
		switch_log_printf(SWITCH_CHANNEL_SESSION_LOG(session), SWITCH_LOG_ERROR, "No privacy mode specified.\n");
	} else {
		switch_set_flag(caller_profile, SWITCH_CPF_SCREEN);


		if (!strcasecmp(data, "full")) {
			switch_set_flag(caller_profile, SWITCH_CPF_HIDE_NAME | SWITCH_CPF_HIDE_NUMBER);
		} else if (!strcasecmp(data, "name")) {
			switch_set_flag(caller_profile, SWITCH_CPF_HIDE_NAME);
		} else if (!strcasecmp(data, "number")) {
			switch_set_flag(caller_profile, SWITCH_CPF_HIDE_NUMBER);
		} else if (switch_true(data)) {
			switch_set_flag(caller_profile, SWITCH_CPF_HIDE_NAME | SWITCH_CPF_HIDE_NUMBER);
		} else if (switch_false(data)) {
			switch_clear_flag(caller_profile, SWITCH_CPF_HIDE_NAME);
			switch_clear_flag(caller_profile, SWITCH_CPF_HIDE_NUMBER);
		} else {
			switch_log_printf(SWITCH_CHANNEL_SESSION_LOG(session), SWITCH_LOG_ERROR,
							  "INVALID privacy mode specified. Use a valid mode [no|yes|name|full|number].\n");
		}
		switch_log_printf(SWITCH_CHANNEL_SESSION_LOG(session), SWITCH_LOG_DEBUG, "Set Privacy to %s [%d]\n", data, caller_profile->flags);
	}
}

SWITCH_STANDARD_APP(strftime_function)
{
	char *argv[2] = { 0 };
	int argc;
	char *lbuf;

	if (!zstr(data) && (lbuf = switch_core_session_strdup(session, data))
		&& (argc = switch_separate_string(lbuf, '=', argv, (sizeof(argv) / sizeof(argv[0])))) > 1) {
		switch_size_t retsize;
		switch_time_exp_t tm;
		char date[80] = "";

		switch_time_exp_lt(&tm, switch_micro_time_now());
		switch_strftime(date, &retsize, sizeof(date), argv[1], &tm);
		switch_log_printf(SWITCH_CHANNEL_SESSION_LOG(session), SWITCH_LOG_DEBUG, "SET [%s]=[%s]\n", argv[0], date);
		switch_channel_set_variable(switch_core_session_get_channel(session), argv[0], date);
	}
}

SWITCH_STANDARD_API(strepoch_api_function)
{
	switch_time_t out;

	if (zstr(cmd)) {
		out = switch_micro_time_now();
	} else {
		out = switch_str_time(cmd);
	}

	stream->write_function(stream, "%d", (uint32_t) ((out) / (int64_t) (1000000)));

	return SWITCH_STATUS_SUCCESS;
}

SWITCH_STANDARD_API(strftime_api_function)
{
	switch_size_t retsize;
	switch_time_exp_t tm;
	char date[80] = "";
	switch_time_t thetime;
	char *p;
	if (!zstr(cmd) && (p = strchr(cmd, '|'))) {
		thetime = switch_time_make(atoi(cmd), 0);
		cmd = p + 1;
	} else {
		thetime = switch_micro_time_now();
	}
	switch_time_exp_lt(&tm, thetime);
	if (zstr(cmd)) {
		switch_strftime_nocheck(date, &retsize, sizeof(date), "%Y-%m-%d %T", &tm);
	} else {
		switch_strftime(date, &retsize, sizeof(date), cmd, &tm);
	}
	stream->write_function(stream, "%s", date);

	return SWITCH_STATUS_SUCCESS;
}


#define PRESENCE_USAGE "[in|out] <user> <rpid> <message>"
SWITCH_STANDARD_API(presence_api_function)
{
	switch_event_t *event;
	char *lbuf = NULL, *argv[4];
	int argc = 0;
	switch_event_types_t type = SWITCH_EVENT_PRESENCE_IN;
	int need = 4;

	if (!zstr(cmd) && (lbuf = strdup(cmd))
		&& (argc = switch_separate_string(lbuf, ' ', argv, (sizeof(argv) / sizeof(argv[0])))) > 0) {

		if (!strcasecmp(argv[0], "out")) {
			type = SWITCH_EVENT_PRESENCE_OUT;
			need = 2;
		} else if (strcasecmp(argv[0], "in")) {
			goto error;
		}

		if (argc < need) {
			goto error;
		}

		if (switch_event_create(&event, type) == SWITCH_STATUS_SUCCESS) {
			switch_event_add_header_string(event, SWITCH_STACK_BOTTOM, "proto", "dp");
			switch_event_add_header_string(event, SWITCH_STACK_BOTTOM, "login", __FILE__);
			switch_event_add_header_string(event, SWITCH_STACK_BOTTOM, "from", argv[1]);
			switch_event_add_header_string(event, SWITCH_STACK_BOTTOM, "rpid", argv[2]);
			switch_event_add_header_string(event, SWITCH_STACK_BOTTOM, "status", argv[3]);
			if (type == SWITCH_EVENT_PRESENCE_IN) {
				if (!strncasecmp(argv[3], "cs_", 3) || switch_stristr("hangup", argv[3])) {
					switch_event_add_header_string(event, SWITCH_STACK_BOTTOM, "channel-state", "CS_HANGUP");
					switch_event_add_header_string(event, SWITCH_STACK_BOTTOM, "status", "CS_HANGUP");
				}
			} else {
				switch_event_add_header_string(event, SWITCH_STACK_BOTTOM, "status", "CS_HANGUP");
			}
			switch_event_add_header_string(event, SWITCH_STACK_BOTTOM, "event_type", "presence");
			switch_event_add_header_string(event, SWITCH_STACK_BOTTOM, "alt_event_type", "dialog");
			switch_event_add_header(event, SWITCH_STACK_BOTTOM, "event_count", "%d", 0);
			switch_event_fire(&event);
		}
		stream->write_function(stream, "Event Sent");
	} else {
		goto error;
	}

	switch_safe_free(lbuf);
	return SWITCH_STATUS_SUCCESS;

  error:

	switch_safe_free(lbuf);
	stream->write_function(stream, "Invalid: presence %s", PRESENCE_USAGE);
	return SWITCH_STATUS_SUCCESS;
}

SWITCH_STANDARD_API(chat_api_function)
{
	char *lbuf = NULL, *argv[5];
	int argc = 0;

	if (!zstr(cmd) && (lbuf = strdup(cmd))
		&& (argc = switch_separate_string(lbuf, '|', argv, (sizeof(argv) / sizeof(argv[0])))) >= 4) {

		if (switch_core_chat_send(argv[0], "dp", argv[1], argv[2], "", argv[3], !zstr(argv[4]) ? argv[4] : NULL, "") == SWITCH_STATUS_SUCCESS) {
			stream->write_function(stream, "Sent");
		} else {
			stream->write_function(stream, "Error! Message Not Sent");
		}
	} else {
		stream->write_function(stream, "Invalid");
	}

	switch_safe_free(lbuf);
	return SWITCH_STATUS_SUCCESS;
}

static char *ivr_cf_name = "ivr.conf";

#ifdef _TEST_CALLBACK_
static switch_ivr_action_t menu_handler(switch_ivr_menu_t *menu, char *param, char *buf, size_t buflen, void *obj)
{
	switch_ivr_action_t action = SWITCH_IVR_ACTION_NOOP;

	if (param != NULL) {
		switch_log_printf(SWITCH_CHANNEL_SESSION_LOG(session), SWITCH_LOG_DEBUG, "menu_handler '%s'\n", param);
	}

	return action;
}
#endif

SWITCH_STANDARD_APP(ivr_application_function)
{
	switch_channel_t *channel = switch_core_session_get_channel(session);
	switch_event_t *params;
	const char *name = (const char *) data;

	if (channel) {
		switch_xml_t cxml = NULL, cfg = NULL, xml_menus = NULL, xml_menu = NULL;

		/* Open the config from the xml registry */
		switch_event_create(&params, SWITCH_EVENT_REQUEST_PARAMS);
		switch_assert(params);
		switch_event_add_header_string(params, SWITCH_STACK_BOTTOM, "Menu-Name", name);
		switch_channel_event_set_data(channel, params);

		if ((cxml = switch_xml_open_cfg(ivr_cf_name, &cfg, params)) != NULL) {
			if ((xml_menus = switch_xml_child(cfg, "menus"))) {
				xml_menu = switch_xml_find_child(xml_menus, "menu", "name", name);

				/* if the menu was found */
				if (xml_menu != NULL) {
					switch_ivr_menu_xml_ctx_t *xml_ctx = NULL;
					switch_ivr_menu_t *menu_stack = NULL;

					/* build a menu tree and execute it */
					if (switch_ivr_menu_stack_xml_init(&xml_ctx, NULL) == SWITCH_STATUS_SUCCESS
#ifdef _TEST_CALLBACK_
						&& switch_ivr_menu_stack_xml_add_custom(xml_ctx, "custom", &menu_handler) == SWITCH_STATUS_SUCCESS
#endif
						&& switch_ivr_menu_stack_xml_build(xml_ctx, &menu_stack, xml_menus, xml_menu) == SWITCH_STATUS_SUCCESS) {
						switch_xml_free(cxml);
						cxml = NULL;
						switch_ivr_menu_execute(session, menu_stack, (char *) name, NULL);
						switch_ivr_menu_stack_free(menu_stack);
					} else {
						switch_log_printf(SWITCH_CHANNEL_SESSION_LOG(session), SWITCH_LOG_ERROR, "Unable to create menu\n");
					}
				} else {
					switch_log_printf(SWITCH_CHANNEL_SESSION_LOG(session), SWITCH_LOG_ERROR, "Unable to find menu\n");
				}
			}
			switch_xml_free(cxml);
		} else {
			switch_log_printf(SWITCH_CHANNEL_SESSION_LOG(session), SWITCH_LOG_ERROR, "Open of %s failed\n", ivr_cf_name);
		}
		switch_event_destroy(&params);
	}
}

SWITCH_STANDARD_APP(dtmf_session_function)
{
	switch_ivr_inband_dtmf_session(session);
}

SWITCH_STANDARD_APP(stop_dtmf_session_function)
{
	switch_ivr_stop_inband_dtmf_session(session);
}

SWITCH_STANDARD_APP(dtmf_session_generate_function)
{
	switch_bool_t do_read = SWITCH_TRUE;

	if (!zstr(data)) {
		if (!strcasecmp(data, "write")) {
			do_read = SWITCH_FALSE;
		}
	}
	switch_ivr_inband_dtmf_generate_session(session, do_read);
}

SWITCH_STANDARD_APP(stop_dtmf_session_generate_function)
{
	switch_ivr_stop_inband_dtmf_generate_session(session);
}

SWITCH_STANDARD_APP(fax_detect_session_function)
{
	switch_ivr_tone_detect_session(session, "fax", "1100.0", "r", 0, 1, NULL, NULL, NULL);
}

SWITCH_STANDARD_APP(system_session_function)
{
	switch_log_printf(SWITCH_CHANNEL_SESSION_LOG(session), SWITCH_LOG_NOTICE, "Executing command: %s\n", data);
	if (switch_system(data, SWITCH_TRUE) < 0) {
		switch_log_printf(SWITCH_CHANNEL_SESSION_LOG(session), SWITCH_LOG_NOTICE, "Failed to execute command: %s\n", data);
	}
}

SWITCH_STANDARD_APP(tone_detect_session_function)
{
	char *argv[7] = { 0 };
	int argc;
	char *mydata = NULL;
	time_t to = 0;
	int hits = 1;

	if (zstr(data) || !(mydata = switch_core_session_strdup(session, data))) {
		switch_log_printf(SWITCH_CHANNEL_SESSION_LOG(session), SWITCH_LOG_ERROR, "INVALID ARGS!\n");
		return;
	}

	if ((argc = switch_separate_string(mydata, ' ', argv, sizeof(argv) / sizeof(argv[0]))) < 2) {
		switch_log_printf(SWITCH_CHANNEL_SESSION_LOG(session), SWITCH_LOG_ERROR, "INVALID ARGS!\n");
		return;
	}

	if (argv[3]) {
		uint32_t mto;
		if (*argv[3] == '+') {
			if ((mto = atol(argv[3] + 1)) > 0) {
				to = switch_epoch_time_now(NULL) + mto;
			} else {
				switch_log_printf(SWITCH_CHANNEL_SESSION_LOG(session), SWITCH_LOG_ERROR, "INVALID Timeout!\n");
			}
		} else {
			if ((to = atol(argv[3])) < switch_epoch_time_now(NULL)) {
				if (to >= 1) {
					switch_log_printf(SWITCH_CHANNEL_SESSION_LOG(session), SWITCH_LOG_ERROR, "INVALID Timeout!\n");
				}
				to = 0;
			}
		}
	}

	if (argv[6]) {
		hits = atoi(argv[6]);
		if (hits < 0) {
			hits = 1;
		}
	}

	switch_log_printf(SWITCH_CHANNEL_SESSION_LOG(session), SWITCH_LOG_NOTICE, "Enabling tone detection '%s' '%s'\n", argv[0], argv[1]);

	switch_ivr_tone_detect_session(session, argv[0], argv[1], argv[2], to, hits, argv[4], argv[5], NULL);
}

SWITCH_STANDARD_APP(stop_fax_detect_session_function)
{
	switch_log_printf(SWITCH_CHANNEL_SESSION_LOG(session), SWITCH_LOG_NOTICE, "Disabling tone detection\n");
	switch_ivr_stop_tone_detect_session(session);
}

SWITCH_STANDARD_APP(echo_function)
{
	switch_ivr_session_echo(session, NULL);
}

SWITCH_STANDARD_APP(park_function)
{
	switch_ivr_park(session, NULL);
}

SWITCH_STANDARD_APP(park_state_function)
{
	switch_ivr_park_session(session);
}

/********************************************************************************/
/*						Playback/Record Functions								*/
/********************************************************************************/

/*
  dtmf handler function you can hook up to be executed when a digit is dialed during playback 
   if you return anything but SWITCH_STATUS_SUCCESS the playback will stop.
*/
static switch_status_t bridge_on_dtmf(switch_core_session_t *session, void *input, switch_input_type_t itype, void *buf, unsigned int buflen)
{
	char *str = (char *) buf;

	if (str && input && itype == SWITCH_INPUT_TYPE_DTMF) {
		switch_dtmf_t *dtmf = (switch_dtmf_t *) input;
		if (strchr(str, dtmf->digit)) {
			return SWITCH_STATUS_BREAK;
		}
	}
	return SWITCH_STATUS_SUCCESS;
}

static switch_status_t on_dtmf(switch_core_session_t *session, void *input, switch_input_type_t itype, void *buf, unsigned int buflen)
{
	char sbuf[3];

	switch (itype) {
	case SWITCH_INPUT_TYPE_DTMF:
		{
			switch_dtmf_t *dtmf = (switch_dtmf_t *) input;
			const char *terminators;
			switch_channel_t *channel = switch_core_session_get_channel(session);
			const char *p;

			if (!(terminators = switch_channel_get_variable(channel, SWITCH_PLAYBACK_TERMINATORS_VARIABLE))) {
				terminators = "*";
			}
			if (!strcasecmp(terminators, "none")) {
				terminators = NULL;
			}
			switch_log_printf(SWITCH_CHANNEL_SESSION_LOG(session), SWITCH_LOG_DEBUG, "Digit %c\n", dtmf->digit);

			for (p = terminators; p && *p; p++) {
				if (*p == dtmf->digit) {
					switch_snprintf(sbuf, sizeof(sbuf), "%c", *p);
					switch_channel_set_variable(channel, SWITCH_PLAYBACK_TERMINATOR_USED, sbuf);
					return SWITCH_STATUS_BREAK;
				}
			}
		}
		break;
	default:
		break;
	}

	return SWITCH_STATUS_SUCCESS;
}

SWITCH_STANDARD_APP(sleep_function)
{
	switch_channel_t *channel = switch_core_session_get_channel(session);

	if (zstr(data)) {
		switch_log_printf(SWITCH_CHANNEL_SESSION_LOG(session), SWITCH_LOG_ERROR, "No timeout specified.\n");
	} else {
		uint32_t ms = atoi(data);
		char buf[10];
		switch_input_args_t args = { 0 };

		if (switch_true(switch_channel_get_variable(channel, "sleep_eat_digits"))) {
			args.input_callback = on_dtmf;
			args.buf = buf;
			args.buflen = sizeof(buf);
			switch_channel_set_variable(channel, SWITCH_PLAYBACK_TERMINATOR_USED, "");
		}

		switch_ivr_sleep(session, ms, SWITCH_TRUE, &args);
	}
}

SWITCH_STANDARD_APP(clear_speech_cache_function)
{
	switch_ivr_clear_speech_cache(session);
}

SWITCH_STANDARD_APP(speak_function)
{
	switch_channel_t *channel = switch_core_session_get_channel(session);
	char buf[10];
	char *argv[4] = { 0 };
	int argc;
	const char *engine = NULL;
	const char *voice = NULL;
	char *text = NULL;
	char *mydata = NULL;
	switch_input_args_t args = { 0 };

	if (zstr(data) || !(mydata = switch_core_session_strdup(session, data))) {
		switch_log_printf(SWITCH_CHANNEL_SESSION_LOG(session), SWITCH_LOG_ERROR, "Invalid Params!\n");
		return;
	}

	argc = switch_separate_string(mydata, '|', argv, sizeof(argv) / sizeof(argv[0]));

	if (argc == 0) {
		switch_log_printf(SWITCH_CHANNEL_SESSION_LOG(session), SWITCH_LOG_ERROR, "Invalid Params!\n");
		return;
	} else if (argc == 1) {
		text = argv[0];
	} else if (argc == 2) {
		voice = argv[0];
		text = argv[1];
	} else {
		engine = argv[0];
		voice = argv[1];
		text = argv[2];
	}

	if (!engine) {
		engine = switch_channel_get_variable(channel, "tts_engine");
	}

	if (!voice) {
		voice = switch_channel_get_variable(channel, "tts_voice");
	}

	if (!(engine && voice && text)) {
		if (!engine) {
			engine = "NULL";
		}
		if (!voice) {
			voice = "NULL";
		}
		if (!text) {
			text = "NULL";
		}
		switch_log_printf(SWITCH_CHANNEL_SESSION_LOG(session), SWITCH_LOG_ERROR, "Invalid Params! [%s][%s][%s]\n", engine, voice, text);
		switch_channel_hangup(channel, SWITCH_CAUSE_DESTINATION_OUT_OF_ORDER);
	}

	args.input_callback = on_dtmf;
	args.buf = buf;
	args.buflen = sizeof(buf);

	switch_channel_set_variable(channel, SWITCH_PLAYBACK_TERMINATOR_USED, "");

	switch_ivr_speak_text(session, engine, voice, text, &args);
}

static switch_status_t xfer_on_dtmf(switch_core_session_t *session, void *input, switch_input_type_t itype, void *buf, unsigned int buflen)
{
	switch_core_session_t *peer_session = (switch_core_session_t *) buf;

	if (!buf || !peer_session) {
		return SWITCH_STATUS_SUCCESS;
	}

	switch (itype) {
	case SWITCH_INPUT_TYPE_DTMF:
		{
			switch_dtmf_t *dtmf = (switch_dtmf_t *) input;
			switch_channel_t *channel = switch_core_session_get_channel(session);
			switch_channel_t *peer_channel = switch_core_session_get_channel(peer_session);

			if (dtmf->digit == '*') {
				switch_channel_hangup(channel, SWITCH_CAUSE_NORMAL_CLEARING);
				return SWITCH_STATUS_FALSE;
			}

			if (dtmf->digit == '#') {
				switch_channel_hangup(peer_channel, SWITCH_CAUSE_NORMAL_CLEARING);
				return SWITCH_STATUS_FALSE;
			}

			if (dtmf->digit == '0') {
				switch_caller_extension_t *extension = NULL;
				const char *app = "three_way";
				const char *app_arg = switch_core_session_get_uuid(session);
				const char *holding = switch_channel_get_variable(channel, SWITCH_SOFT_HOLDING_UUID_VARIABLE);
				switch_core_session_t *b_session;

				if (holding && (b_session = switch_core_session_locate(holding))) {
					switch_channel_t *b_channel = switch_core_session_get_channel(b_session);
					if (!switch_channel_ready(b_channel)) {
						app = "intercept";
					}
					switch_core_session_rwunlock(b_session);
				}

				if ((extension = switch_caller_extension_new(peer_session, app, app_arg)) == 0) {
					switch_log_printf(SWITCH_CHANNEL_SESSION_LOG(session), SWITCH_LOG_CRIT, "Memory Error!\n");
					abort();
				}

				switch_caller_extension_add_application(peer_session, extension, app, app_arg);
				switch_channel_set_caller_extension(peer_channel, extension);
				switch_channel_set_flag(peer_channel, CF_TRANSFER);
				switch_channel_set_state(peer_channel, CS_EXECUTE);
				switch_channel_set_variable(channel, SWITCH_HANGUP_AFTER_BRIDGE_VARIABLE, NULL);

				return SWITCH_STATUS_FALSE;
			}

		}
		break;
	default:
		break;
	}

	return SWITCH_STATUS_SUCCESS;
}

static switch_status_t hanguphook(switch_core_session_t *session)
{
	switch_channel_t *channel = switch_core_session_get_channel(session);
	switch_channel_state_t state = switch_channel_get_state(channel);
	const char *id = NULL;

	if (state == CS_HANGUP || state == CS_ROUTING) {
		if ((id = switch_channel_get_variable(channel, "xfer_uuids"))) {
			switch_stream_handle_t stream = { 0 };
			SWITCH_STANDARD_STREAM(stream);
			switch_api_execute("uuid_bridge", id, NULL, &stream);
			switch_log_printf(SWITCH_CHANNEL_SESSION_LOG(session), SWITCH_LOG_DEBUG, "\nHangup Command uuid_bridge(%s):\n%s\n", id,
							  switch_str_nil((char *) stream.data));
			switch_safe_free(stream.data);
		}

		switch_core_event_hook_remove_state_change(session, hanguphook);
	}
	return SWITCH_STATUS_SUCCESS;
}

SWITCH_STANDARD_APP(att_xfer_function)
{
	switch_core_session_t *peer_session = NULL;
	switch_call_cause_t cause = SWITCH_CAUSE_NORMAL_CLEARING;
	switch_channel_t *channel, *peer_channel = NULL;
	const char *bond = NULL;
	switch_core_session_t *b_session = NULL;

	channel = switch_core_session_get_channel(session);

	if ((bond = switch_channel_get_variable(channel, SWITCH_SIGNAL_BOND_VARIABLE))) {
		bond = switch_core_session_strdup(session, bond);
	}

	switch_channel_set_variable(channel, SWITCH_SOFT_HOLDING_UUID_VARIABLE, bond);

	if (switch_ivr_originate(session, &peer_session, &cause, data, 0, NULL, NULL, NULL, NULL, NULL, SOF_NONE, NULL)
		!= SWITCH_STATUS_SUCCESS || !peer_session) {
		goto end;
	}

	peer_channel = switch_core_session_get_channel(peer_session);
	switch_channel_set_flag(peer_channel, CF_INNER_BRIDGE);
	switch_channel_set_flag(channel, CF_INNER_BRIDGE);

	switch_ivr_multi_threaded_bridge(session, peer_session, xfer_on_dtmf, peer_session, NULL);

	switch_channel_clear_flag(peer_channel, CF_INNER_BRIDGE);
	switch_channel_clear_flag(channel, CF_INNER_BRIDGE);

	if (zstr(bond) && switch_channel_down(peer_channel)) {
		switch_core_session_rwunlock(peer_session);
		goto end;
	}

	if (bond) {
		char buf[128] = "";
		int br = 0;

		switch_channel_set_variable(channel, SWITCH_SIGNAL_BOND_VARIABLE, bond);

		if (!switch_channel_down(peer_channel)) {
			if (!switch_channel_ready(channel)) {
				switch_ivr_uuid_bridge(switch_core_session_get_uuid(peer_session), bond);
				br++;
			} else if ((b_session = switch_core_session_locate(bond))) {
				switch_channel_t *b_channel = switch_core_session_get_channel(b_session);
				switch_snprintf(buf, sizeof(buf), "%s %s", switch_core_session_get_uuid(peer_session), switch_core_session_get_uuid(session));
				switch_channel_set_variable(b_channel, "xfer_uuids", buf);

				switch_snprintf(buf, sizeof(buf), "%s %s", switch_core_session_get_uuid(peer_session), bond);
				switch_channel_set_variable(channel, "xfer_uuids", buf);

				switch_core_event_hook_add_state_change(session, hanguphook);
				switch_core_event_hook_add_state_change(b_session, hanguphook);

				switch_core_session_rwunlock(b_session);
			}
		}

		if (!br) {
			switch_ivr_uuid_bridge(switch_core_session_get_uuid(session), bond);
		}

	}

	switch_core_session_rwunlock(peer_session);

  end:
	switch_channel_set_variable(channel, SWITCH_SOFT_HOLDING_UUID_VARIABLE, NULL);
	switch_channel_clear_flag(channel, CF_XFER_ZOMBIE);
}

SWITCH_STANDARD_APP(read_function)
{
	char *mydata;
	char *argv[6] = { 0 };
	int argc;
	int32_t min_digits = 0;
	int32_t max_digits = 0;
	int timeout = 1000;
	char digit_buffer[128] = "";
	const char *prompt_audio_file = NULL;
	const char *var_name = NULL;
	const char *valid_terminators = NULL;

	if (!zstr(data) && (mydata = switch_core_session_strdup(session, data))) {
		argc = switch_separate_string(mydata, ' ', argv, (sizeof(argv) / sizeof(argv[0])));
	} else {
		switch_log_printf(SWITCH_CHANNEL_SESSION_LOG(session), SWITCH_LOG_ERROR, "No arguments specified.\n");
		return;
	}

	min_digits = atoi(argv[0]);

	if (argc > 1) {
		max_digits = atoi(argv[1]);
	}

	if (argc > 2) {
		prompt_audio_file = argv[2];
	}

	if (argc > 3) {
		var_name = argv[3];
	}

	if (argc > 4) {
		timeout = atoi(argv[4]);
	}

	if (argc > 5) {
		valid_terminators = argv[5];
	}

	if (min_digits <= 1) {
		min_digits = 1;
	}

	if (max_digits < min_digits) {
		max_digits = min_digits;
	}

	if (timeout <= 1000) {
		timeout = 1000;
	}

	if (zstr(valid_terminators)) {
		valid_terminators = "#";
	}

	switch_ivr_read(session, min_digits, max_digits, prompt_audio_file, var_name, digit_buffer, sizeof(digit_buffer), timeout, valid_terminators);
}

SWITCH_STANDARD_APP(play_and_get_digits_function)
{
	char *mydata;
	char *argv[9] = { 0 };
	int argc;
	int32_t min_digits = 0;
	int32_t max_digits = 0;
	int32_t max_tries = 0;
	int timeout = 1000;
	char digit_buffer[128] = "";
	const char *prompt_audio_file = NULL;
	const char *bad_input_audio_file = NULL;
	const char *var_name = NULL;
	const char *valid_terminators = NULL;
	const char *digits_regex = NULL;

	if (!zstr(data) && (mydata = switch_core_session_strdup(session, data))) {
		argc = switch_separate_string(mydata, ' ', argv, (sizeof(argv) / sizeof(argv[0])));
	} else {
		switch_log_printf(SWITCH_CHANNEL_SESSION_LOG(session), SWITCH_LOG_ERROR, "No arguments specified.\n");
		return;
	}

	min_digits = atoi(argv[0]);

	if (argc > 1) {
		max_digits = atoi(argv[1]);
	}

	if (argc > 2) {
		max_tries = atoi(argv[2]);
	}

	if (argc > 3) {
		timeout = atoi(argv[3]);
	}

	if (argc > 4) {
		valid_terminators = argv[4];
	}

	if (argc > 5) {
		prompt_audio_file = argv[5];
	}

	if (argc > 6) {
		bad_input_audio_file = argv[6];
	}

	if (argc > 7) {
		var_name = argv[7];
	}

	if (argc > 8) {
		digits_regex = argv[8];
	}

	if (min_digits <= 1) {
		min_digits = 1;
	}

	if (max_digits < min_digits) {
		max_digits = min_digits;
	}

	if (timeout <= 1000) {
		timeout = 1000;
	}

	if (zstr(valid_terminators)) {
		valid_terminators = "#";
	}

	switch_play_and_get_digits(session, min_digits, max_digits, max_tries, timeout, valid_terminators,
							   prompt_audio_file, bad_input_audio_file, var_name, digit_buffer, sizeof(digit_buffer), digits_regex);
}

#define SAY_SYNTAX "<module_name> <say_type> <say_method> [<say_gender>] <text>"
SWITCH_STANDARD_APP(say_function)
{
	char *argv[5] = { 0 };
	int argc;
	char *lbuf = NULL;
	switch_input_args_t args = { 0 };
	switch_channel_t *channel = switch_core_session_get_channel(session);

	if (!zstr(data) && (lbuf = switch_core_session_strdup(session, data))
		&& (argc = switch_separate_string(lbuf, ' ', argv, (sizeof(argv) / sizeof(argv[0])))) && (argc == 4 || argc == 5)) {

		args.input_callback = on_dtmf;

		switch_channel_set_variable(channel, SWITCH_PLAYBACK_TERMINATOR_USED, "");

		switch_ivr_say(session, (argc == 4) ? argv[3] : argv[4], argv[0], argv[1], argv[2], (argc == 5) ? argv[3] : NULL ,&args);
	} else {
		switch_log_printf(SWITCH_CHANNEL_SESSION_LOG(session), SWITCH_LOG_ERROR, "Usage: %s\n", SAY_SYNTAX);
	}

}


SWITCH_STANDARD_APP(phrase_function)
{
	char *mydata = NULL;
	switch_input_args_t args = { 0 };
	switch_channel_t *channel = switch_core_session_get_channel(session);
	switch_status_t status;

	if (!zstr(data) && (mydata = switch_core_session_strdup(session, data))) {
		const char *lang;
		char *macro = mydata;
		char *mdata = NULL;

		if ((mdata = strchr(macro, ','))) {
			*mdata++ = '\0';
		}

		lang = switch_channel_get_variable(channel, "language");

		switch_log_printf(SWITCH_CHANNEL_SESSION_LOG(session), SWITCH_LOG_DEBUG, "Execute %s(%s) lang %s\n", macro, switch_str_nil(mdata),
						  switch_str_nil(lang));

		args.input_callback = on_dtmf;

		switch_channel_set_variable(channel, SWITCH_PLAYBACK_TERMINATOR_USED, "");

		status = switch_ivr_phrase_macro(session, macro, mdata, lang, &args);
	} else {
		status = SWITCH_STATUS_NOOP;
	}

	switch (status) {
	case SWITCH_STATUS_SUCCESS:
	case SWITCH_STATUS_BREAK:
		switch_channel_set_variable(channel, SWITCH_CURRENT_APPLICATION_RESPONSE_VARIABLE, "PHRASE PLAYED");
		break;
	case SWITCH_STATUS_NOOP:
		switch_channel_set_variable(channel, SWITCH_CURRENT_APPLICATION_RESPONSE_VARIABLE, "NOTHING");
		break;
	default:
		switch_channel_set_variable(channel, SWITCH_CURRENT_APPLICATION_RESPONSE_VARIABLE, "UNKNOWN ERROR");
		break;
	}
}


SWITCH_STANDARD_APP(playback_function)
{
	switch_input_args_t args = { 0 };
	switch_channel_t *channel = switch_core_session_get_channel(session);
	switch_status_t status = SWITCH_STATUS_SUCCESS;
	switch_file_handle_t fh = { 0 };
	char *p;
	const char *file = NULL;

	if (data) {
		file = switch_core_session_strdup(session, data);
		if ((p = strchr(file, '@')) && *(p + 1) == '@') {
			*p = '\0';
			p += 2;
			if (p && *p) {
				fh.samples = atoi(p);
			}
		}
	} else {
		file = data;
	}

	args.input_callback = on_dtmf;

	switch_channel_set_variable(channel, SWITCH_PLAYBACK_TERMINATOR_USED, "");

	status = switch_ivr_play_file(session, &fh, file, &args);

	switch (status) {
	case SWITCH_STATUS_SUCCESS:
	case SWITCH_STATUS_BREAK:
		switch_channel_set_variable(channel, SWITCH_CURRENT_APPLICATION_RESPONSE_VARIABLE, "FILE PLAYED");
		break;
	case SWITCH_STATUS_NOTFOUND:
		switch_channel_set_variable(channel, SWITCH_CURRENT_APPLICATION_RESPONSE_VARIABLE, "FILE NOT FOUND");
		break;
	default:
		switch_channel_set_variable(channel, SWITCH_CURRENT_APPLICATION_RESPONSE_VARIABLE, "PLAYBACK ERROR");
		break;
	}

}



SWITCH_STANDARD_APP(endless_playback_function)
{
	switch_channel_t *channel = switch_core_session_get_channel(session);
	switch_status_t status = SWITCH_STATUS_SUCCESS;
	const char *file = data;

	while (switch_channel_ready(channel)) {
		status = switch_ivr_play_file(session, NULL, file, NULL);

		if (status != SWITCH_STATUS_SUCCESS && status != SWITCH_STATUS_BREAK) {
			break;
		}
	}

	switch (status) {
	case SWITCH_STATUS_SUCCESS:
	case SWITCH_STATUS_BREAK:
		switch_channel_set_variable(channel, SWITCH_CURRENT_APPLICATION_RESPONSE_VARIABLE, "FILE PLAYED");
		break;
	case SWITCH_STATUS_NOTFOUND:
		switch_channel_set_variable(channel, SWITCH_CURRENT_APPLICATION_RESPONSE_VARIABLE, "FILE NOT FOUND");
		break;
	default:
		switch_channel_set_variable(channel, SWITCH_CURRENT_APPLICATION_RESPONSE_VARIABLE, "PLAYBACK ERROR");
		break;
	}

}

SWITCH_STANDARD_APP(gentones_function)
{
	char *tone_script = NULL;
	switch_input_args_t args = { 0 };
	char *l;
	int32_t loops = 0;
	switch_channel_t *channel = switch_core_session_get_channel(session);

	if (zstr(data) || !(tone_script = switch_core_session_strdup(session, data))) {
		switch_log_printf(SWITCH_CHANNEL_SESSION_LOG(session), SWITCH_LOG_ERROR, "Invalid Params!\n");
		return;
	}

	if ((l = strchr(tone_script, '|'))) {
		*l++ = '\0';
		loops = atoi(l);

		if (loops < 0) {
			loops = -1;
		}
	}

	args.input_callback = on_dtmf;

	switch_channel_set_variable(channel, SWITCH_PLAYBACK_TERMINATOR_USED, "");

	switch_ivr_gentones(session, tone_script, loops, &args);
}

SWITCH_STANDARD_APP(displace_session_function)
{
	char *path = NULL;
	uint32_t limit = 0;
	char *argv[6] = { 0 };
	int x, argc;
	char *lbuf = NULL;
	char *flags = NULL;

	if (!zstr(data) && (lbuf = switch_core_session_strdup(session, data))
		&& (argc = switch_separate_string(lbuf, ' ', argv, (sizeof(argv) / sizeof(argv[0]))))) {
		path = argv[0];
		for (x = 1; x < argc; x++) {
			if (strchr(argv[x], '+')) {
				limit = atoi(argv[x]);
			} else if (!zstr(argv[x])) {
				flags = argv[x];
			}
		}
		switch_ivr_displace_session(session, path, limit, flags);
	}
}

SWITCH_STANDARD_APP(stop_displace_session_function)
{
	switch_ivr_stop_displace_session(session, data);
}

SWITCH_STANDARD_APP(record_function)
{
	switch_channel_t *channel = switch_core_session_get_channel(session);
	switch_status_t status;
	uint32_t limit = 0;
	char *path;
	switch_input_args_t args = { 0 };
	switch_file_handle_t fh = { 0 };
	int argc;
	char *mydata, *argv[4] = { 0 };
	char *l = NULL;
	const char *tmp;
	int rate;

	if (!zstr(data) && (mydata = switch_core_session_strdup(session, data))) {
		argc = switch_separate_string(mydata, ' ', argv, (sizeof(argv) / sizeof(argv[0])));
	} else {
		switch_log_printf(SWITCH_CHANNEL_SESSION_LOG(session), SWITCH_LOG_ERROR, "No file specified.\n");
		return;
	}

	path = argv[0];
	l = argv[1];

	if (l) {
		if (*l == '+') {
			l++;
		}
		if (l) {
			limit = atoi(l);
			if (limit < 0) {
				limit = 0;
			}
		}
	}

	if (argv[2]) {
		fh.thresh = atoi(argv[2]);
		if (fh.thresh < 0) {
			fh.thresh = 0;
		}
	}

	if (argv[3]) {
		fh.silence_hits = atoi(argv[3]);
		if (fh.silence_hits < 0) {
			fh.silence_hits = 0;
		}
	}

	if ((tmp = switch_channel_get_variable(channel, "record_rate"))) {
		rate = atoi(tmp);
		if (rate > 0) {
			fh.samplerate = rate;
		}
	}

	args.input_callback = on_dtmf;

	switch_channel_set_variable(channel, SWITCH_PLAYBACK_TERMINATOR_USED, "");

	status = switch_ivr_record_file(session, &fh, path, &args, limit);

	if (!switch_channel_ready(channel) || (status != SWITCH_STATUS_SUCCESS && !SWITCH_STATUS_IS_BREAK(status))) {
		switch_channel_hangup(channel, SWITCH_CAUSE_DESTINATION_OUT_OF_ORDER);
	}
}

SWITCH_STANDARD_APP(preprocess_session_function)
{
	switch_ivr_preprocess_session(session, (char *) data);
}

SWITCH_STANDARD_APP(record_session_function)
{
	char *path = NULL;
	char *path_end;
	uint32_t limit = 0;

	if (zstr(data)) {
		return;
	}

	path = switch_core_session_strdup(session, data);

	/* Search for a space then a plus followed by only numbers at the end of the path, 
	   if found trim any spaces to the left/right of the plus use the left side as the
	   path and right side as a time limit on the recording
	 */

	/* if we find a + and the character before it is a space */
	if ((path_end = strrchr(path, '+')) && path_end > path && *(path_end - 1) == ' ') {
		char *limit_start = path_end + 1;

		/* not at the end and the rest is numbers lets parse out the limit and fix up the path */
		if (*limit_start != '\0' && switch_is_number(limit_start) == SWITCH_TRUE) {
			limit = atoi(limit_start);
			/* back it off by one character to the char before the + */
			path_end--;

			/* trim spaces to the left of the plus */
			while (path_end > path && *path_end == ' ') {
				path_end--;
			}

			*(path_end + 1) = '\0';
		}
	}
	switch_ivr_record_session(session, path, limit, NULL);
}

SWITCH_STANDARD_APP(stop_record_session_function)
{
	switch_ivr_stop_record_session(session, data);
}

/********************************************************************************/
/*								Bridge Functions								*/
/********************************************************************************/

static switch_status_t camp_fire(switch_core_session_t *session, void *input, switch_input_type_t itype, void *buf, unsigned int buflen)
{
	switch (itype) {
	case SWITCH_INPUT_TYPE_DTMF:
		{
			switch_dtmf_t *dtmf = (switch_dtmf_t *) input;
			char *key = (char *) buf;

			if (dtmf->digit == *key) {
				return SWITCH_STATUS_BREAK;
			}
		}
	default:
		break;
	}

	return SWITCH_STATUS_SUCCESS;
}

struct camping_stake {
	switch_core_session_t *session;
	int running;
	int do_xfer;
	const char *moh;
};

static void *SWITCH_THREAD_FUNC camp_music_thread(switch_thread_t *thread, void *obj)
{
	struct camping_stake *stake = (struct camping_stake *) obj;
	switch_core_session_t *session = stake->session;
	switch_channel_t *channel = switch_core_session_get_channel(stake->session);
	const char *moh = stake->moh, *greet = NULL;
	switch_input_args_t args = { 0 };
	char dbuf[2] = "";
	switch_status_t status = SWITCH_STATUS_FALSE;
	const char *stop;

	if ((stop = switch_channel_get_variable(channel, "campon_stop_key"))) {
		*dbuf = *stop;
	}

	args.input_callback = camp_fire;
	args.buf = dbuf;
	args.buflen = sizeof(dbuf);

	switch_core_session_read_lock(session);

	/* don't set this to a local_stream:// or you will not be happy */
	if ((greet = switch_channel_get_variable(channel, "campon_announce_sound"))) {
		status = switch_ivr_play_file(session, NULL, greet, &args);
	}

	while (stake->running && switch_channel_ready(channel)) {
		if (status != SWITCH_STATUS_BREAK) {
			if (!strcasecmp(moh, "silence")) {
				status = switch_ivr_collect_digits_callback(session, &args, 0, 0);
			} else {
				status = switch_ivr_play_file(session, NULL, stake->moh, &args);
			}
		}

		if (status == SWITCH_STATUS_BREAK) {
			switch_channel_set_flag(channel, CF_NOT_READY);
			stake->do_xfer = 1;
		}
	}
	switch_core_session_rwunlock(session);

	stake->running = 0;
	return NULL;
}

SWITCH_STANDARD_APP(audio_bridge_function)
{
	switch_channel_t *caller_channel = switch_core_session_get_channel(session);
	switch_core_session_t *peer_session = NULL;
	const char *continue_on_fail = NULL, *failure_causes = NULL,
		*v_campon = NULL, *v_campon_retries, *v_campon_sleep, *v_campon_timeout, *v_campon_fallback_exten = NULL;
	switch_call_cause_t cause = SWITCH_CAUSE_NORMAL_CLEARING;
	int campon_retries = 100, campon_timeout = 10, campon_sleep = 10, tmp, camping = 0, fail = 0, thread_started = 0;
	struct camping_stake stake = { 0 };
	const char *moh = NULL;
	switch_thread_t *thread = NULL;
	switch_threadattr_t *thd_attr = NULL;
	char *camp_data = NULL;
	switch_status_t status;

	if (zstr(data)) {
		return;
	}

	continue_on_fail = switch_channel_get_variable(caller_channel, "continue_on_fail");
	failure_causes = switch_channel_get_variable(caller_channel, "failure_causes");

	if ((v_campon = switch_channel_get_variable(caller_channel, "campon")) && switch_true(v_campon)) {
		const char *cid_name = NULL;
		const char *cid_number = NULL;

		if (!(cid_name = switch_channel_get_variable(caller_channel, "effective_caller_id_name"))) {
			cid_name = switch_channel_get_variable(caller_channel, "caller_id_name");
		}

		if (!(cid_number = switch_channel_get_variable(caller_channel, "effective_caller_id_number"))) {
			cid_number = switch_channel_get_variable(caller_channel, "caller_id_number");
		}

		if (cid_name && !cid_number) {
			cid_number = cid_name;
		}

		if (cid_number && !cid_name) {
			cid_name = cid_number;
		}

		v_campon_retries = switch_channel_get_variable(caller_channel, "campon_retries");
		v_campon_timeout = switch_channel_get_variable(caller_channel, "campon_timeout");
		v_campon_sleep = switch_channel_get_variable(caller_channel, "campon_sleep");
		v_campon_fallback_exten = switch_channel_get_variable(caller_channel, "campon_fallback_exten");

		if (v_campon_retries) {
			if ((tmp = atoi(v_campon_retries)) > 0) {
				campon_retries = tmp;
			}
		}

		if (v_campon_timeout) {
			if ((tmp = atoi(v_campon_timeout)) > 0) {
				campon_timeout = tmp;
			}
		}

		if (v_campon_sleep) {
			if ((tmp = atoi(v_campon_sleep)) > 0) {
				campon_sleep = tmp;
			}
		}

		switch_channel_answer(caller_channel);
		camping = 1;

		if (cid_name && cid_number) {
			camp_data = switch_core_session_sprintf(session, "{origination_caller_id_name='%s',origination_caller_id_number='%s'}%s",
													cid_name, cid_number, data);
		} else {
			camp_data = (char *) data;
		}

		if (!(moh = switch_channel_get_variable(caller_channel, "hold_music"))) {
			moh = switch_channel_get_variable(caller_channel, "campon_hold_music");
		}

		do {
			fail = 0;
			status = switch_ivr_originate(NULL, &peer_session, &cause, camp_data, campon_timeout, NULL, NULL, NULL, NULL, NULL, SOF_NONE, NULL);

			if (!switch_channel_ready(caller_channel)) {
				fail = 1;
				break;
			}

			if (status == SWITCH_STATUS_SUCCESS) {
				camping = 0;
				break;
			} else {
				fail = 1;
			}

			if (camping) {

				if (!thread_started && fail && moh && !switch_channel_test_flag(caller_channel, CF_PROXY_MODE) &&
					!switch_channel_test_flag(caller_channel, CF_PROXY_MEDIA) &&
					!switch_true(switch_channel_get_variable(caller_channel, "bypass_media"))) {
					switch_threadattr_create(&thd_attr, switch_core_session_get_pool(session));
					switch_threadattr_stacksize_set(thd_attr, SWITCH_THREAD_STACKSIZE);
					stake.running = 1;
					stake.moh = moh;
					stake.session = session;
					switch_thread_create(&thread, thd_attr, camp_music_thread, &stake, switch_core_session_get_pool(session));
					thread_started = 1;
				}


				if (--campon_retries <= 0 || stake.do_xfer) {
					camping = 0;
					stake.do_xfer = 1;
					break;
				}

				if (fail) {
					int64_t wait = campon_sleep * 1000000;

					while (stake.running && wait > 0 && switch_channel_ready(caller_channel)) {
						switch_yield(100000);
						wait -= 100000;
					}
				}
			}
		} while (camping && switch_channel_ready(caller_channel));

		if (thread) {
			stake.running = 0;
			switch_channel_set_flag(caller_channel, CF_NOT_READY);
			switch_thread_join(&status, thread);
		}

		switch_channel_clear_flag(caller_channel, CF_NOT_READY);

		if (stake.do_xfer && !zstr(v_campon_fallback_exten)) {
			switch_ivr_session_transfer(session,
										v_campon_fallback_exten,
										switch_channel_get_variable(caller_channel, "campon_fallback_dialplan"),
										switch_channel_get_variable(caller_channel, "campon_fallback_context"));
			return;
		}

	} else {
		if ((status =
			 switch_ivr_originate(session, &peer_session, &cause, data, 0, NULL, NULL, NULL, NULL, NULL, SOF_NONE, NULL)) != SWITCH_STATUS_SUCCESS) {
			fail = 1;
		}
	}

	if (fail) {
		switch_log_printf(SWITCH_CHANNEL_SESSION_LOG(session), SWITCH_LOG_INFO, "Originate Failed.  Cause: %s\n", switch_channel_cause2str(cause));

		/* 
		   if the variable continue_on_fail is set it can be:
		   'true' to continue on all failures.
		   'false' to not continue.
		   A list of codes either names or numbers eg "user_busy,normal_temporary_failure,603"
		   failure_causes acts as the opposite version  
		   EXCEPTION... ATTENDED_TRANSFER never is a reason to continue.......
		 */
		if (cause != SWITCH_CAUSE_ATTENDED_TRANSFER) {
			if (continue_on_fail || failure_causes) {
				const char *cause_str;
				char cause_num[35] = "";

				cause_str = switch_channel_cause2str(cause);
				switch_snprintf(cause_num, sizeof(cause_num), "%u", cause);

				if (failure_causes) {
					char *lbuf = switch_core_session_strdup(session, failure_causes);
					char *argv[256] = { 0 };
					int argc = switch_separate_string(lbuf, ',', argv, (sizeof(argv) / sizeof(argv[0])));
					int i, x = 0;

					for (i = 0; i < argc; i++) {
						if (!strcasecmp(argv[i], cause_str) || !strcasecmp(argv[i], cause_num)) {
							x++;
							break;
						}
					}
					if (!x) {
						switch_log_printf(SWITCH_CHANNEL_SESSION_LOG(session), SWITCH_LOG_DEBUG,
										  "Failure causes [%s]:  Cause: %s\n", failure_causes, cause_str);
						return;
					}
				}

				if (continue_on_fail) {
					if (switch_true(continue_on_fail)) {
						return;
					} else {
						char *lbuf = switch_core_session_strdup(session, continue_on_fail);
						char *argv[256] = { 0 };
						int argc = switch_separate_string(lbuf, ',', argv, (sizeof(argv) / sizeof(argv[0])));
						int i;

						for (i = 0; i < argc; i++) {
							if (!strcasecmp(argv[i], cause_str) || !strcasecmp(argv[i], cause_num)) {
								switch_log_printf(SWITCH_CHANNEL_SESSION_LOG(session), SWITCH_LOG_DEBUG,
												  "Continue on fail [%s]:  Cause: %s\n", continue_on_fail, cause_str);
								return;
							}
						}
					}
				}
			} else {
				/* no answer is *always* a reason to continue */
				if (cause == SWITCH_CAUSE_NO_ANSWER || cause == SWITCH_CAUSE_NO_USER_RESPONSE || cause == SWITCH_CAUSE_ORIGINATOR_CANCEL) {
					return;
				}
			}
		}
		if (!switch_channel_test_flag(caller_channel, CF_TRANSFER) && switch_channel_get_state(caller_channel) != CS_ROUTING) {
			switch_channel_hangup(caller_channel, cause);
		}
		return;
	} else {

		if (switch_channel_test_flag(caller_channel, CF_PROXY_MODE)) {
			switch_ivr_signal_bridge(session, peer_session);
		} else {
			switch_channel_t *channel = switch_core_session_get_channel(session);
			switch_channel_t *peer_channel = switch_core_session_get_channel(peer_session);
			char *a_key = (char *) switch_channel_get_variable(channel, "bridge_terminate_key");
			char *b_key = (char *) switch_channel_get_variable(peer_channel, "bridge_terminate_key");
			int ok = 0;
			switch_input_callback_function_t func = NULL;

			if (a_key) {
				a_key = switch_core_session_strdup(session, a_key);
				ok++;
			}
			if (b_key) {
				b_key = switch_core_session_strdup(session, b_key);
				ok++;
			}
			if (ok) {
				func = bridge_on_dtmf;
			} else {
				a_key = NULL;
				b_key = NULL;
			}

			if (switch_true(switch_channel_get_variable(caller_channel, SWITCH_BYPASS_MEDIA_AFTER_BRIDGE_VARIABLE)) ||
				switch_true(switch_channel_get_variable(peer_channel, SWITCH_BYPASS_MEDIA_AFTER_BRIDGE_VARIABLE))) {
				switch_channel_set_flag(caller_channel, CF_BYPASS_MEDIA_AFTER_BRIDGE);
			}

			switch_ivr_multi_threaded_bridge(session, peer_session, func, a_key, b_key);
		}

		if (peer_session) {
			switch_core_session_rwunlock(peer_session);
		}
	}
}

/* fake chan_error */
switch_endpoint_interface_t *error_endpoint_interface;
static switch_call_cause_t error_outgoing_channel(switch_core_session_t *session,
												  switch_event_t *var_event,
												  switch_caller_profile_t *outbound_profile,
												  switch_core_session_t **new_session, switch_memory_pool_t **pool, switch_originate_flag_t flags,
												  switch_call_cause_t *cancel_cause);
switch_io_routines_t error_io_routines = {
	/*.outgoing_channel */ error_outgoing_channel
};

static switch_call_cause_t error_outgoing_channel(switch_core_session_t *session,
												  switch_event_t *var_event,
												  switch_caller_profile_t *outbound_profile,
												  switch_core_session_t **new_session, switch_memory_pool_t **pool, switch_originate_flag_t flags,
												  switch_call_cause_t *cancel_cause)
{
	switch_call_cause_t cause = switch_channel_str2cause(outbound_profile->destination_number);
	if (cause == SWITCH_CAUSE_NONE) {
		cause = SWITCH_CAUSE_DESTINATION_OUT_OF_ORDER;
	}

	return cause;
}


/* fake chan_group */
switch_endpoint_interface_t *group_endpoint_interface;
static switch_call_cause_t group_outgoing_channel(switch_core_session_t *session,
												  switch_event_t *var_event,
												  switch_caller_profile_t *outbound_profile,
												  switch_core_session_t **new_session, switch_memory_pool_t **pool, switch_originate_flag_t flags,
												  switch_call_cause_t *cancel_cause);
switch_io_routines_t group_io_routines = {
	/*.outgoing_channel */ group_outgoing_channel
};

static switch_call_cause_t group_outgoing_channel(switch_core_session_t *session,
												  switch_event_t *var_event,
												  switch_caller_profile_t *outbound_profile,
												  switch_core_session_t **new_session, switch_memory_pool_t **pool, switch_originate_flag_t flags,
												  switch_call_cause_t *cancel_cause)
{
	char *group = NULL;
	switch_call_cause_t cause = SWITCH_CAUSE_NONE;
	char *template = NULL, *dest = NULL;
	switch_originate_flag_t myflags = SOF_NONE;
	char *cid_name_override = NULL;
	char *cid_num_override = NULL;
	char *domain = NULL;
	switch_channel_t *new_channel = NULL;
	unsigned int timelimit = 60;
	const char *skip, *var;

	group = strdup(outbound_profile->destination_number);

	if (!group)
		goto done;

	if ((domain = strchr(group, '@'))) {
		*domain++ = '\0';
	} else {
		domain = switch_core_get_variable("domain");
	}

	if (!domain) {
		goto done;
	}

	if (var_event && (skip = switch_event_get_header(var_event, "group_recurse_variables")) && switch_false(skip)) {
		if ((var = switch_event_get_header(var_event, SWITCH_CALL_TIMEOUT_VARIABLE)) || (var = switch_event_get_header(var_event, "leg_timeout"))) {
			timelimit = atoi(var);
		}
		var_event = NULL;
	}

	template = switch_mprintf("${group_call(%s@%s)}", group, domain);

	if (session) {
		switch_channel_t *channel = switch_core_session_get_channel(session);
		dest = switch_channel_expand_variables(channel, template);
		if ((var = switch_channel_get_variable(channel, SWITCH_CALL_TIMEOUT_VARIABLE)) || (var = switch_event_get_header(var_event, "leg_timeout"))) {
			timelimit = atoi(var);
		}
	} else if (var_event) {
		dest = switch_event_expand_headers(var_event, template);
	} else {
		switch_event_t *event = NULL;
		switch_event_create(&event, SWITCH_EVENT_REQUEST_PARAMS);
		dest = switch_event_expand_headers(event, template);
		switch_event_destroy(&event);
	}

	if (!dest) {
		goto done;
	}

	if (var_event) {
		cid_name_override = switch_event_get_header(var_event, "origination_caller_id_name");
		cid_num_override = switch_event_get_header(var_event, "origination_caller_id_number");
		if ((var = switch_event_get_header(var_event, SWITCH_CALL_TIMEOUT_VARIABLE)) || (var = switch_event_get_header(var_event, "leg_timeout"))) {
			timelimit = atoi(var);
		}
	}

	if ((flags & SOF_FORKED_DIAL)) {
		myflags |= SOF_NOBLOCK;
	}


	if (switch_ivr_originate(session, new_session, &cause, dest, timelimit, NULL,
							 cid_name_override, cid_num_override, NULL, var_event, myflags, cancel_cause) == SWITCH_STATUS_SUCCESS) {
		const char *context;
		switch_caller_profile_t *cp;

		new_channel = switch_core_session_get_channel(*new_session);

		if ((context = switch_channel_get_variable(new_channel, "group_context"))) {
			if ((cp = switch_channel_get_caller_profile(new_channel))) {
				cp->context = switch_core_strdup(cp->pool, context);
			}
		}
		switch_core_session_rwunlock(*new_session);
	}


  done:

	if (dest && dest != template) {
		switch_safe_free(dest);
	}

	switch_safe_free(template);
	switch_safe_free(group);

	if (cause == SWITCH_CAUSE_NONE) {
		cause = SWITCH_CAUSE_DESTINATION_OUT_OF_ORDER;
	}

	return cause;
}



/* fake chan_user */
switch_endpoint_interface_t *user_endpoint_interface;
static switch_call_cause_t user_outgoing_channel(switch_core_session_t *session,
												 switch_event_t *var_event,
												 switch_caller_profile_t *outbound_profile,
												 switch_core_session_t **new_session, switch_memory_pool_t **pool, switch_originate_flag_t flags,
												 switch_call_cause_t *cancel_cause);
switch_io_routines_t user_io_routines = {
	/*.outgoing_channel */ user_outgoing_channel
};

static switch_call_cause_t user_outgoing_channel(switch_core_session_t *session,
												 switch_event_t *var_event,
												 switch_caller_profile_t *outbound_profile,
												 switch_core_session_t **new_session, switch_memory_pool_t **pool, switch_originate_flag_t flags,
												 switch_call_cause_t *cancel_cause)
{
	switch_xml_t x_domain = NULL, xml = NULL, x_user = NULL, x_group = NULL, x_param, x_params;
	char *user = NULL, *domain = NULL;
	const char *dest = NULL;
	static switch_call_cause_t cause = SWITCH_CAUSE_NONE;
	unsigned int timelimit = 60;
	switch_channel_t *new_channel = NULL;
	switch_event_t *params = NULL, *var_event_orig = var_event;
	char stupid[128] = "";
	const char *skip = NULL, *var = NULL;

	if (zstr(outbound_profile->destination_number)) {
		goto done;
	}

	user = strdup(outbound_profile->destination_number);

	if (!user)
		goto done;

	if ((domain = strchr(user, '@'))) {
		*domain++ = '\0';
	} else {
		domain = switch_core_get_variable("domain");
	}

	if (!domain) {
		goto done;
	}


	switch_event_create(&params, SWITCH_EVENT_REQUEST_PARAMS);
	switch_assert(params);
	switch_event_add_header_string(params, SWITCH_STACK_BOTTOM, "as_channel", "true");
	switch_event_add_header_string(params, SWITCH_STACK_BOTTOM, "action", "user_call");

	if (var_event) {
		switch_event_merge(params, var_event);
	}

	if (var_event && (skip = switch_event_get_header(var_event, "user_recurse_variables")) && switch_false(skip)) {
		if ((var = switch_event_get_header(var_event, SWITCH_CALL_TIMEOUT_VARIABLE)) || (var = switch_event_get_header(var_event, "leg_timeout"))) {
			timelimit = atoi(var);
		}
		var_event = NULL;
	}
	
	if (switch_xml_locate_user("id", user, domain, NULL, &xml, &x_domain, &x_user, &x_group, params) != SWITCH_STATUS_SUCCESS) {
		switch_log_printf(SWITCH_CHANNEL_SESSION_LOG(session), SWITCH_LOG_WARNING, "Can't find user [%s@%s]\n", user, domain);
		cause = SWITCH_CAUSE_SUBSCRIBER_ABSENT;
		goto done;
	}

	if ((x_params = switch_xml_child(x_domain, "params"))) {
		for (x_param = switch_xml_child(x_params, "param"); x_param; x_param = x_param->next) {
			const char *pvar = switch_xml_attr(x_param, "name");
			const char *val = switch_xml_attr(x_param, "value");

			if (!strcasecmp(pvar, "dial-string")) {
				dest = val;
			} else if (!strncasecmp(pvar, "dial-var-", 9)) {
				if (!var_event) {
					switch_event_create(&var_event, SWITCH_EVENT_GENERAL);
				} else {
					switch_event_del_header(var_event, pvar + 9);
				}
				switch_event_add_header_string(var_event, SWITCH_STACK_BOTTOM, pvar + 9, val);
			}
		}
	}

	if ((x_params = switch_xml_child(x_group, "params"))) {
		for (x_param = switch_xml_child(x_params, "param"); x_param; x_param = x_param->next) {
			const char *pvar = switch_xml_attr(x_param, "name");
			const char *val = switch_xml_attr(x_param, "value");

			if (!strcasecmp(pvar, "dial-string")) {
				dest = val;
			} else if (!strncasecmp(pvar, "dial-var-", 9)) {
				if (!var_event) {
					switch_event_create(&var_event, SWITCH_EVENT_GENERAL);
				} else {
					switch_event_del_header(var_event, pvar + 9);
				}
				switch_event_add_header_string(var_event, SWITCH_STACK_BOTTOM, pvar + 9, val);
			}
		}
	}

	if ((x_params = switch_xml_child(x_user, "params"))) {
		for (x_param = switch_xml_child(x_params, "param"); x_param; x_param = x_param->next) {
			const char *pvar = switch_xml_attr(x_param, "name");
			const char *val = switch_xml_attr(x_param, "value");

			if (!strcasecmp(pvar, "dial-string")) {
				dest = val;
			} else if (!strncasecmp(pvar, "dial-var-", 9)) {
				if (!var_event) {
					switch_event_create(&var_event, SWITCH_EVENT_GENERAL);
				} else {
					switch_event_del_header(var_event, pvar + 9);
				}
				switch_event_add_header_string(var_event, SWITCH_STACK_BOTTOM, pvar + 9, val);
			}
		}
	}

	if (!dest) {
		switch_log_printf(SWITCH_CHANNEL_SESSION_LOG(session), SWITCH_LOG_ERROR, "No dial-string available, please check your user directory.\n");
		cause = SWITCH_CAUSE_MANDATORY_IE_MISSING;
	} else {
		const char *varval;
		char *d_dest = NULL;
		switch_channel_t *channel;
		switch_originate_flag_t myflags = SOF_NONE;
		char *cid_name_override = NULL;
		char *cid_num_override = NULL;

		if (var_event) {
			cid_name_override = switch_event_get_header(var_event, "origination_caller_id_name");
			cid_num_override = switch_event_get_header(var_event, "origination_caller_id_number");
		}

		if (session) {
			channel = switch_core_session_get_channel(session);
			if ((varval = switch_channel_get_variable(channel, SWITCH_CALL_TIMEOUT_VARIABLE))
				|| (var_event && (varval = switch_event_get_header(var_event, "leg_timeout")))) {
				timelimit = atoi(varval);
			}

			switch_channel_set_variable(channel, "dialed_user", user);
			switch_channel_set_variable(channel, "dialed_domain", domain);

			d_dest = switch_channel_expand_variables(channel, dest);

		} else {
			switch_event_t *event = NULL;

			if (var_event) {
				switch_event_dup(&event, var_event);
				switch_event_del_header(event, "dialed_user");
				switch_event_del_header(event, "dialed_domain");
				if ((varval = switch_event_get_header(var_event, SWITCH_CALL_TIMEOUT_VARIABLE)) ||
					(varval = switch_event_get_header(var_event, "leg_timeout"))) {
					timelimit = atoi(varval);
				}
			} else {
				switch_event_create(&event, SWITCH_EVENT_REQUEST_PARAMS);
				switch_assert(event);
			}

			switch_event_add_header_string(event, SWITCH_STACK_BOTTOM, "dialed_user", user);
			switch_event_add_header_string(event, SWITCH_STACK_BOTTOM, "dialed_domain", domain);
			d_dest = switch_event_expand_headers(event, dest);
			switch_event_destroy(&event);
		}

		if ((flags & SOF_FORKED_DIAL)) {
			myflags |= SOF_NOBLOCK;
		}


		switch_snprintf(stupid, sizeof(stupid), "user/%s", user);
		if (switch_stristr(stupid, d_dest)) {
			switch_log_printf(SWITCH_CHANNEL_SESSION_LOG(session), SWITCH_LOG_WARNING, "Waddya Daft? You almost called '%s' in an infinate loop!\n",
							  stupid);
			cause = SWITCH_CAUSE_INVALID_IE_CONTENTS;
		} else if (switch_ivr_originate(session, new_session, &cause, d_dest, timelimit, NULL,
										cid_name_override, cid_num_override, outbound_profile, var_event, myflags,
										cancel_cause) == SWITCH_STATUS_SUCCESS) {
			const char *context;
			switch_caller_profile_t *cp;

			if (var_event) {
				switch_event_del_header(var_event, "origination_uuid");
			}


			new_channel = switch_core_session_get_channel(*new_session);

			if ((context = switch_channel_get_variable(new_channel, "user_context"))) {
				if ((cp = switch_channel_get_caller_profile(new_channel))) {
					cp->context = switch_core_strdup(cp->pool, context);
				}
			}
			switch_core_session_rwunlock(*new_session);
		}

		if (d_dest != dest) {
			switch_safe_free(d_dest);
		}
	}

	if (new_channel && xml) {
		if ((x_params = switch_xml_child(x_domain, "variables"))) {
			for (x_param = switch_xml_child(x_params, "variable"); x_param; x_param = x_param->next) {
				const char *pvar = switch_xml_attr(x_param, "name");
				const char *val = switch_xml_attr(x_param, "value");
				switch_channel_set_variable(new_channel, pvar, val);
			}
		}

		if ((x_params = switch_xml_child(x_user, "variables"))) {
			for (x_param = switch_xml_child(x_params, "variable"); x_param; x_param = x_param->next) {
				const char *pvar = switch_xml_attr(x_param, "name");
				const char *val = switch_xml_attr(x_param, "value");
				switch_channel_set_variable(new_channel, pvar, val);
			}
		}
	}

  done:

	switch_xml_free(xml);

	if (params) {
		switch_event_destroy(&params);
	}

	if (var_event && var_event_orig != var_event) {
		switch_event_destroy(&var_event);
	}

	switch_safe_free(user);

	return cause;
}

#define HOLD_SYNTAX "[<display message>]"
SWITCH_STANDARD_APP(hold_function)
{
	switch_ivr_hold_uuid(switch_core_session_get_uuid(session), data, 1);
}

#define UNHOLD_SYNTAX ""
SWITCH_STANDARD_APP(unhold_function)
{
	switch_ivr_unhold_uuid(switch_core_session_get_uuid(session));
}

SWITCH_STANDARD_APP(verbose_events_function)
{
	switch_channel_set_flag(switch_core_session_get_channel(session), CF_VERBOSE_EVENTS);
}

SWITCH_STANDARD_APP(early_hangup_function)
{
	switch_channel_set_flag(switch_core_session_get_channel(session), CF_EARLY_HANGUP);
}

#define WAIT_FOR_SILENCE_SYNTAX "<silence_thresh> <silence_hits> <listen_hits> <timeout_ms> [<file>]"
SWITCH_STANDARD_APP(wait_for_silence_function)
{
	char *argv[5] = { 0 };
	uint32_t thresh, silence_hits, listen_hits, timeout_ms = 0;
	int argc;
	char *lbuf = NULL;

	if (!zstr(data) && (lbuf = switch_core_session_strdup(session, data))
		&& (argc = switch_separate_string(lbuf, ' ', argv, (sizeof(argv) / sizeof(argv[0])))) >= 3) {
		thresh = atoi(argv[0]);
		silence_hits = atoi(argv[1]);
		listen_hits = atoi(argv[2]);

		if (argv[3]) {
			if ((timeout_ms = atoi(argv[3])) < 0) {
				timeout_ms = 0;
			}
		}

		if (thresh > 0 && silence_hits > 0 && listen_hits > 0) {
			switch_ivr_wait_for_silence(session, thresh, silence_hits, listen_hits, timeout_ms, argv[4]);
			return;
		}

	}

	switch_log_printf(SWITCH_CHANNEL_SESSION_LOG(session), SWITCH_LOG_ERROR, "Usage: %s\n", WAIT_FOR_SILENCE_SYNTAX);
}

static switch_status_t event_chat_send(const char *proto, const char *from, const char *to, const char *subject,
									   const char *body, const char *type, const char *hint)
{
	switch_event_t *event;

	if (switch_event_create(&event, SWITCH_EVENT_RECV_MESSAGE) == SWITCH_STATUS_SUCCESS) {
		if (proto)
			switch_event_add_header_string(event, SWITCH_STACK_BOTTOM, "Proto", proto);
		if (from)
			switch_event_add_header_string(event, SWITCH_STACK_BOTTOM, "From", from);
		if (subject)
			switch_event_add_header_string(event, SWITCH_STACK_BOTTOM, "Subject", subject);
		if (hint)
			switch_event_add_header_string(event, SWITCH_STACK_BOTTOM, "Hint", hint);
		if (body)
			switch_event_add_body(event, "%s", body);
		if (to) {
			const char *v;
			switch_event_add_header_string(event, SWITCH_STACK_BOTTOM, "To", to);
			if ((v = switch_core_get_variable(to))) {
				switch_event_add_header_string(event, SWITCH_STACK_BOTTOM, "Command", v);
			}
		}

		if (switch_event_fire(&event) == SWITCH_STATUS_SUCCESS) {
			return SWITCH_STATUS_SUCCESS;
		}

		switch_event_destroy(&event);
	}

	return SWITCH_STATUS_MEMERR;
}

static switch_status_t api_chat_send(const char *proto, const char *from, const char *to, const char *subject,
									 const char *body, const char *type, const char *hint)
{
	if (to) {
		const char *v;
		switch_stream_handle_t stream = { 0 };
		char *cmd = NULL, *arg;

		if (!(v = switch_core_get_variable(to))) {
			v = to;
		}

		cmd = strdup(v);
		switch_assert(cmd);

		switch_url_decode(cmd);

		if ((arg = strchr(cmd, ' '))) {
			*arg++ = '\0';
		}

		SWITCH_STANDARD_STREAM(stream);
		switch_api_execute(cmd, arg, NULL, &stream);

		if (proto) {
			switch_core_chat_send(proto, "api", to, hint && strchr(hint, '/') ? hint : from, !zstr(type) ? type : NULL, (char *) stream.data, NULL, NULL);
		}

		switch_safe_free(stream.data);

		free(cmd);

	}

	return SWITCH_STATUS_SUCCESS;
}


#define SESSION_LOGLEVEL_SYNTAX "<level>"
SWITCH_STANDARD_APP(session_loglevel_function)
{
	if (!zstr(data)) {
		switch_log_level_t level = switch_log_str2level(data);

		if (level == SWITCH_LOG_INVALID) {
			switch_log_printf(SWITCH_CHANNEL_SESSION_LOG(session), SWITCH_LOG_ERROR, "Invalid log level: %s\n", data);
		} else {
			switch_log_printf(SWITCH_CHANNEL_SESSION_LOG(session), SWITCH_LOG_DEBUG, "Setting log level \"%s\" on session\n", switch_log_level2str(level));
			switch_core_session_set_loglevel(session, level);
		}
	} else {
		switch_log_printf(SWITCH_CHANNEL_SESSION_LOG(session), SWITCH_LOG_ERROR, "No log level specified\n");
	}
}

/* LIMIT STUFF */
#define LIMIT_USAGE "<backend> <realm> <id> [<max>[/interval]] [number [dialplan [context]]]"
#define LIMIT_DESC "limit access to a resource and transfer to an extension if the limit is exceeded"
SWITCH_STANDARD_APP(limit_function)
{
	int argc = 0;
	char *argv[7] = { 0 };
	char *mydata = NULL;
	char *backend = NULL;
	char *realm = NULL;
	char *id = NULL;
	char *xfer_exten = NULL;
	int max = -1;
	int interval = 0;
	switch_limit_interface_t *limit = NULL;
	switch_channel_t *channel = switch_core_session_get_channel(session);

	/* Parse application data  */
	if (!zstr(data)) {
		mydata = switch_core_session_strdup(session, data);
		argc = switch_separate_string(mydata, ' ', argv, (sizeof(argv) / sizeof(argv[0])));
	}
	
	backend = argv[0];

	/* must have at least one item */
	if (argc < 1) {
		switch_log_printf(SWITCH_CHANNEL_SESSION_LOG(session), SWITCH_LOG_ERROR, "USAGE: limit %s\n", LIMIT_USAGE);
		return;
	}
	
	/* if this is an invalid backend, fallback to db backend */
	/* TODO: remove this when we can! */
	if (switch_true(switch_channel_get_variable(channel, "switch_limit_backwards_compat_flag")) && 
			!(limit = switch_loadable_module_get_limit_interface(backend))) {
		switch_log_printf(SWITCH_CHANNEL_LOG, SWITCH_LOG_WARNING, "Unknown backend '%s'.  To maintain backwards compatability, falling back on db backend and shifting argumens. Either update your diaplan to include the backend, fix the typo, or load the appropriate limit implementation module.\n", backend);
		mydata = switch_core_session_sprintf(session, "db %s", data);
		argc = switch_separate_string(mydata, ' ', argv, (sizeof(argv) / sizeof(argv[0])));
		backend = argv[0];
	}

	if (argc < 3) {
		switch_log_printf(SWITCH_CHANNEL_SESSION_LOG(session), SWITCH_LOG_ERROR, "USAGE: limit %s\n", LIMIT_USAGE);
		return;
	}

	realm = argv[1];
	id = argv[2];

	/* If max is omitted or negative, only act as a counter and skip maximum checks */
	if (argc > 3) {
		if (argv[3][0] == '-') {
			max = -1;
		} else {
			char *szinterval = NULL;
			if ((szinterval = strchr(argv[3], '/'))) {
				*szinterval++ = '\0';
				interval = atoi(szinterval);
			}

			max = atoi(argv[3]);

			if (max < 0) {
				max = 0;
			}
		}
	}

	if (argc > 4) {
		xfer_exten = argv[4];
	} else {
		xfer_exten = LIMIT_DEF_XFER_EXTEN;
	}

	if (switch_limit_incr(backend, session, realm, id, max, interval) != SWITCH_STATUS_SUCCESS) {
		/* Limit exceeded */
		if (*xfer_exten == '!') {
			switch_channel_hangup(channel, switch_channel_str2cause(xfer_exten + 1));
		} else {
			switch_ivr_session_transfer(session, xfer_exten, argv[5], argv[6]);
		}
	}
}

#define LIMIT_HASH_USAGE "<realm> <id> [<max>[/interval]] [number [dialplan [context]]]"
#define LIMIT_HASH_DESC "DEPRECATED: limit access to a resource and transfer to an extension if the limit is exceeded"
SWITCH_STANDARD_APP(limit_hash_function)
{
	char *mydata = NULL;
	switch_channel_t *channel = switch_core_session_get_channel(session);

	if (switch_true(switch_channel_get_variable(channel, "switch_limit_backwards_compat_flag"))) {
		mydata = switch_core_session_sprintf(session, "hash %s", data);
		switch_log_printf(SWITCH_CHANNEL_LOG, SWITCH_LOG_WARNING, "Using deprecated 'limit_hash' api: Please use 'limit hash'.\n");
		limit_function(session, mydata);
	} else {
		switch_log_printf(SWITCH_CHANNEL_LOG, SWITCH_LOG_ERROR, "'limit_hash' (deprecated) is only available after loading mod_limit.\n");
	}
}

#define LIMITEXECUTE_USAGE "<backend> <realm> <id> <max>[/interval] <application> [application arguments]"
#define LIMITEXECUTE_DESC "limit access to a resource. the specified application will only be executed if the resource is available"
SWITCH_STANDARD_APP(limit_execute_function)
{
	int argc = 0;
	char *argv[6] = { 0 };
	char *mydata = NULL;
	char *backend = NULL;
	char *realm = NULL;
	char *id = NULL;
	char *app = NULL;
	char *app_arg = NULL;
	int max = -1;
	int interval = 0;
	switch_channel_t *channel = switch_core_session_get_channel(session);

	/* Parse application data  */
	if (!zstr(data)) {
		mydata = switch_core_session_strdup(session, data);
		argc = switch_separate_string(mydata, ' ', argv, (sizeof(argv) / sizeof(argv[0])));
	}
	
	/* backwards compat version, if we have 5, just prepend with db and reparse */
	if (switch_true(switch_channel_get_variable(channel, "switch_limit_backwards_compat_flag")) && 
			argc == 5) {
		mydata = switch_core_session_sprintf(session, "db %s", data);
		argc = switch_separate_string(mydata, ' ', argv, (sizeof(argv) / sizeof(argv[0])));
		switch_log_printf(SWITCH_CHANNEL_LOG, SWITCH_LOG_WARNING, "Using deprecated limit api: Please specify backend.  Defaulting to 'db' backend.\n");
	}

	if (argc < 6) {
		switch_log_printf(SWITCH_CHANNEL_SESSION_LOG(session), SWITCH_LOG_ERROR, "USAGE: limit_execute %s\n", LIMITEXECUTE_USAGE);
		return;
	}

	backend = argv[0];
	realm = argv[1];
	id = argv[2];

	/* Accept '-' as unlimited (act as counter) */
	if (argv[3][0] == '-') {
		max = -1;
	} else {
		char *szinterval = NULL;

		if ((szinterval = strchr(argv[3], '/'))) {
			*szinterval++ = '\0';
			interval = atoi(szinterval);
		}

		max = atoi(argv[3]);

		if (max < 0) {
			max = 0;
		}
	}

	app = argv[4];
	app_arg = argv[5];

	if (zstr(app)) {
		switch_log_printf(SWITCH_CHANNEL_SESSION_LOG(session), SWITCH_LOG_ERROR, "Missing application\n");
		return;
	}

	if (switch_limit_incr(backend, session, realm, id, max, interval) == SWITCH_STATUS_SUCCESS) {
		switch_core_session_execute_application(session, app, app_arg);
		/* Only release the resource if we are still in CS_EXECUTE */
		if (switch_channel_get_state(switch_core_session_get_channel(session)) == CS_EXECUTE) {
			switch_log_printf(SWITCH_CHANNEL_SESSION_LOG(session), SWITCH_LOG_INFO, "immediately releasing\n");
			switch_limit_release(backend, session, realm, id);			
		}
	}
}

#define LIMITHASHEXECUTE_USAGE "<realm> <id> <max>[/interval] <application> [application arguments]"
#define LIMITHASHEXECUTE_DESC "DEPRECATED: limit access to a resource. the specified application will only be executed if the resource is available"
SWITCH_STANDARD_APP(limit_hash_execute_function)
{
	char *mydata = NULL;
	switch_channel_t *channel = switch_core_session_get_channel(session);

	if (switch_true(switch_channel_get_variable(channel, "switch_limit_backwards_compat_flag"))) {
		mydata = switch_core_session_sprintf(session, "hash %s", data);
		switch_log_printf(SWITCH_CHANNEL_LOG, SWITCH_LOG_WARNING, "Using deprecated 'limit_hash_execute' api: Please use 'limit_execute hash'.\n");
		limit_execute_function(session, mydata);
	} else {
		switch_log_printf(SWITCH_CHANNEL_LOG, SWITCH_LOG_ERROR, "'limit_hash_execute' (deprecated) is only available after loading mod_limit.\n");
	}
}

#define SPEAK_DESC "Speak text to a channel via the tts interface"
#define DISPLACE_DESC "Displace audio from a file to the channels input"
#define SESS_REC_DESC "Starts a background recording of the entire session"
#define STOP_SESS_REC_DESC "Stops a background recording of the entire session"
#define SCHED_TRANSF_DESCR "Schedule a transfer in the future"
#define SCHED_BROADCAST_DESCR "Schedule a broadcast in the future"
#define SCHED_HANGUP_DESCR "Schedule a hangup in the future"
#define UNSET_LONG_DESC "Unset a channel variable for the channel calling the application."
#define SET_LONG_DESC "Set a channel variable for the channel calling the application."
#define SET_GLOBAL_LONG_DESC "Set a global variable."
#define SET_PROFILE_VAR_LONG_DESC "Set a caller profile variable for the channel calling the application."
#define EXPORT_LONG_DESC "Set and export a channel variable for the channel calling the application."
#define LOG_LONG_DESC "Logs a channel variable for the channel calling the application."
#define TRANSFER_LONG_DESC "Immediately transfer the calling channel to a new extension"
#define SLEEP_LONG_DESC "Pause the channel for a given number of milliseconds, consuming the audio for that period of time."
SWITCH_MODULE_LOAD_FUNCTION(mod_dptools_load)
{
	switch_api_interface_t *api_interface;
	switch_application_interface_t *app_interface;
	switch_dialplan_interface_t *dp_interface;
	switch_chat_interface_t *chat_interface;

	/* connect my internal structure to the blank pointer passed to me */
	*module_interface = switch_loadable_module_create_module_interface(pool, modname);

	error_endpoint_interface = switch_loadable_module_create_interface(*module_interface, SWITCH_ENDPOINT_INTERFACE);
	error_endpoint_interface->interface_name = "error";
	error_endpoint_interface->io_routines = &error_io_routines;

	group_endpoint_interface = switch_loadable_module_create_interface(*module_interface, SWITCH_ENDPOINT_INTERFACE);
	group_endpoint_interface->interface_name = "group";
	group_endpoint_interface->io_routines = &group_io_routines;

	user_endpoint_interface = switch_loadable_module_create_interface(*module_interface, SWITCH_ENDPOINT_INTERFACE);
	user_endpoint_interface->interface_name = "user";
	user_endpoint_interface->io_routines = &user_io_routines;

	SWITCH_ADD_CHAT(chat_interface, "event", event_chat_send);
	SWITCH_ADD_CHAT(chat_interface, "api", api_chat_send);

	SWITCH_ADD_API(api_interface, "strepoch", "Convert a date string into epoch time", strepoch_api_function, "<string>");
	SWITCH_ADD_API(api_interface, "chat", "chat", chat_api_function, "<proto>|<from>|<to>|<message>|[<content-type>]");
	SWITCH_ADD_API(api_interface, "strftime", "strftime", strftime_api_function, "<format_string>");
	SWITCH_ADD_API(api_interface, "presence", "presence", presence_api_function, PRESENCE_USAGE);
	SWITCH_ADD_APP(app_interface, "privacy", "Set privacy on calls", "Set caller privacy on calls.", privacy_function, "off|on|name|full|number",
				   SAF_SUPPORT_NOMEDIA);

	SWITCH_ADD_APP(app_interface, "set_audio_level", "set volume", "set volume", set_audio_level_function, "", SAF_NONE);
	SWITCH_ADD_APP(app_interface, "set_mute", "set mute", "set mute", set_mute_function, "", SAF_NONE);

	SWITCH_ADD_APP(app_interface, "flush_dtmf", "flush any queued dtmf", "flush any queued dtmf", flush_dtmf_function, "", SAF_SUPPORT_NOMEDIA);
	SWITCH_ADD_APP(app_interface, "hold", "Send a hold message", "Send a hold message", hold_function, HOLD_SYNTAX, SAF_SUPPORT_NOMEDIA);
	SWITCH_ADD_APP(app_interface, "unhold", "Send a un-hold message", "Send a un-hold message", unhold_function, UNHOLD_SYNTAX, SAF_SUPPORT_NOMEDIA);
	SWITCH_ADD_APP(app_interface, "transfer", "Transfer a channel", TRANSFER_LONG_DESC, transfer_function, "<exten> [<dialplan> <context>]",
				   SAF_SUPPORT_NOMEDIA);
	SWITCH_ADD_APP(app_interface, "check_acl", "Check an ip against an ACL list", "Check an ip against an ACL list", check_acl_function,
				   "<ip> <acl | cidr> [<hangup_cause>]", SAF_SUPPORT_NOMEDIA | SAF_ROUTING_EXEC);
	SWITCH_ADD_APP(app_interface, "verbose_events", "Make ALL Events verbose.", "Make ALL Events verbose.", verbose_events_function, "",
				   SAF_SUPPORT_NOMEDIA | SAF_ROUTING_EXEC);
	SWITCH_ADD_APP(app_interface, "early_hangup", "Enable early hangup", "", early_hangup_function, "", SAF_SUPPORT_NOMEDIA | SAF_ROUTING_EXEC);
	SWITCH_ADD_APP(app_interface, "sleep", "Pause a channel", SLEEP_LONG_DESC, sleep_function, "<pausemilliseconds>", SAF_SUPPORT_NOMEDIA);
	SWITCH_ADD_APP(app_interface, "delay_echo", "echo audio at a specified delay", "Delay n ms", delay_function, "<delay ms>", SAF_NONE);
	SWITCH_ADD_APP(app_interface, "strftime", "strftime", "strftime", strftime_function, "[<epoch>|]<format string>", SAF_SUPPORT_NOMEDIA);
	SWITCH_ADD_APP(app_interface, "phrase", "Say a Phrase", "Say a Phrase", phrase_function, "<macro_name>,<data>", SAF_NONE);
	SWITCH_ADD_APP(app_interface, "eval", "Do Nothing", "Do Nothing", eval_function, "", SAF_SUPPORT_NOMEDIA | SAF_ROUTING_EXEC);
	SWITCH_ADD_APP(app_interface, "pre_answer", "Pre-Answer the call", "Pre-Answer the call for a channel.", pre_answer_function, "", SAF_SUPPORT_NOMEDIA);
	SWITCH_ADD_APP(app_interface, "answer", "Answer the call", "Answer the call for a channel.", answer_function, "", SAF_SUPPORT_NOMEDIA);
	SWITCH_ADD_APP(app_interface, "hangup", "Hangup the call", "Hangup the call for a channel.", hangup_function, "[<cause>]", SAF_SUPPORT_NOMEDIA);
	SWITCH_ADD_APP(app_interface, "set_name", "Name the channel", "Name the channel", set_name_function, "<name>", SAF_SUPPORT_NOMEDIA);
	SWITCH_ADD_APP(app_interface, "presence", "Send Presence", "Send Presence.", presence_function, "<rpid> <status> [<id>]",
				   SAF_SUPPORT_NOMEDIA | SAF_ROUTING_EXEC);
	SWITCH_ADD_APP(app_interface, "log", "Logs to the logger", LOG_LONG_DESC, log_function, "<log_level> <log_string>",
				   SAF_SUPPORT_NOMEDIA | SAF_ROUTING_EXEC);
	SWITCH_ADD_APP(app_interface, "info", "Display Call Info", "Display Call Info", info_function, "", SAF_SUPPORT_NOMEDIA | SAF_ROUTING_EXEC);
	SWITCH_ADD_APP(app_interface, "event", "Fire an event", "Fire an event", event_function, "", SAF_SUPPORT_NOMEDIA | SAF_ROUTING_EXEC);
	SWITCH_ADD_APP(app_interface, "sound_test", "Analyze Audio", "Analyze Audio", sound_test_function, "", SAF_NONE);
	SWITCH_ADD_APP(app_interface, "export", "Export a channel variable across a bridge", EXPORT_LONG_DESC, export_function, "<varname>=<value>",
				   SAF_SUPPORT_NOMEDIA | SAF_ROUTING_EXEC);
	SWITCH_ADD_APP(app_interface, "set", "Set a channel variable", SET_LONG_DESC, set_function, "<varname>=<value>",
				   SAF_SUPPORT_NOMEDIA | SAF_ROUTING_EXEC);
	SWITCH_ADD_APP(app_interface, "set_global", "Set a global variable", SET_GLOBAL_LONG_DESC, set_global_function, "<varname>=<value>",
				   SAF_SUPPORT_NOMEDIA | SAF_ROUTING_EXEC);
	SWITCH_ADD_APP(app_interface, "set_profile_var", "Set a caller profile variable", SET_PROFILE_VAR_LONG_DESC, set_profile_var_function,
				   "<varname>=<value>", SAF_SUPPORT_NOMEDIA | SAF_ROUTING_EXEC);
	SWITCH_ADD_APP(app_interface, "unset", "Unset a channel variable", UNSET_LONG_DESC, unset_function, "<varname>",
				   SAF_SUPPORT_NOMEDIA | SAF_ROUTING_EXEC);
	SWITCH_ADD_APP(app_interface, "ring_ready", "Indicate Ring_Ready", "Indicate Ring_Ready on a channel.", ring_ready_function, "", SAF_SUPPORT_NOMEDIA);
	SWITCH_ADD_APP(app_interface, "remove_bugs", "Remove media bugs", "Remove all media bugs from a channel.", remove_bugs_function, "", SAF_NONE);
	SWITCH_ADD_APP(app_interface, "break", "Break", "Set the break flag.", break_function, "", SAF_SUPPORT_NOMEDIA);
	SWITCH_ADD_APP(app_interface, "detect_speech", "Detect speech", "Detect speech on a channel.", detect_speech_function, DETECT_SPEECH_SYNTAX, SAF_NONE);
	SWITCH_ADD_APP(app_interface, "ivr", "Run an ivr menu", "Run an ivr menu.", ivr_application_function, "<menu_name>", SAF_NONE);
	SWITCH_ADD_APP(app_interface, "redirect", "Send session redirect", "Send a redirect message to a session.", redirect_function, "<redirect_data>",
				   SAF_SUPPORT_NOMEDIA);
	SWITCH_ADD_APP(app_interface, "send_display", "Send session a new display", "Send session a new display.", display_function, "<text>",
				   SAF_SUPPORT_NOMEDIA);
	SWITCH_ADD_APP(app_interface, "respond", "Send session respond", "Send a respond message to a session.", respond_function, "<respond_data>",
				   SAF_SUPPORT_NOMEDIA);
	SWITCH_ADD_APP(app_interface, "deflect", "Send call deflect", "Send a call deflect.", deflect_function, "<deflect_data>", SAF_SUPPORT_NOMEDIA);
	SWITCH_ADD_APP(app_interface, "queue_dtmf", "Queue dtmf to be sent", "Queue dtmf to be sent from a session", queue_dtmf_function, "<dtmf_data>",
				   SAF_SUPPORT_NOMEDIA);
	SWITCH_ADD_APP(app_interface, "send_dtmf", "Send dtmf to be sent", "Send dtmf to be sent from a session", send_dtmf_function, "<dtmf_data>",
				   SAF_SUPPORT_NOMEDIA);
	SWITCH_ADD_APP(app_interface, "sched_cencel", "cancel scheduled tasks", "cancel scheduled tasks", sched_cancel_function, "[group]",
				   SAF_SUPPORT_NOMEDIA);
	SWITCH_ADD_APP(app_interface, "sched_hangup", SCHED_HANGUP_DESCR, SCHED_HANGUP_DESCR, sched_hangup_function, "[+]<time> [<cause>]",
				   SAF_SUPPORT_NOMEDIA);
	SWITCH_ADD_APP(app_interface, "sched_broadcast", SCHED_BROADCAST_DESCR, SCHED_BROADCAST_DESCR, sched_broadcast_function,
				   "[+]<time> <path> [aleg|bleg|both]", SAF_SUPPORT_NOMEDIA);
	SWITCH_ADD_APP(app_interface, "sched_transfer", SCHED_TRANSF_DESCR, SCHED_TRANSF_DESCR, sched_transfer_function,
				   "[+]<time> <extension> <dialplan> <context>", SAF_SUPPORT_NOMEDIA);
	SWITCH_ADD_APP(app_interface, "execute_extension", "Execute an extension", "Execute an extension", exe_function, EXE_SYNTAX, SAF_SUPPORT_NOMEDIA);
	SWITCH_ADD_APP(app_interface, "sched_heartbeat", "Enable Scheduled Heartbeat", "Enable Scheduled Heartbeat",
				   sched_heartbeat_function, SCHED_HEARTBEAT_SYNTAX, SAF_SUPPORT_NOMEDIA);
	SWITCH_ADD_APP(app_interface, "enable_heartbeat", "Enable Media Heartbeat", "Enable Media Heartbeat",
				   heartbeat_function, HEARTBEAT_SYNTAX, SAF_SUPPORT_NOMEDIA);
	SWITCH_ADD_APP(app_interface, "mkdir", "Create a directory", "Create a directory", mkdir_function, MKDIR_SYNTAX, SAF_SUPPORT_NOMEDIA);
	SWITCH_ADD_APP(app_interface, "soft_hold", "Put a bridged channel on hold", "Put a bridged channel on hold", soft_hold_function, SOFT_HOLD_SYNTAX,
				   SAF_NONE);
	SWITCH_ADD_APP(app_interface, "bind_meta_app", "Bind a key to an application", "Bind a key to an application", dtmf_bind_function, BIND_SYNTAX,
				   SAF_SUPPORT_NOMEDIA);
	SWITCH_ADD_APP(app_interface, "unbind_meta_app", "Unbind a key from an application", "Unbind a key from an application", dtmf_unbind_function,
				   UNBIND_SYNTAX, SAF_SUPPORT_NOMEDIA);
	SWITCH_ADD_APP(app_interface, "block_dfmf", "Block DTMF", "Block DTMF", dtmf_block_function, "", SAF_SUPPORT_NOMEDIA);
	SWITCH_ADD_APP(app_interface, "unblock_dtmf", "Stop blocking DTMF", "Stop blocking DTMF", dtmf_unblock_function, "", SAF_SUPPORT_NOMEDIA);
	SWITCH_ADD_APP(app_interface, "intercept", "intercept", "intercept", intercept_function, INTERCEPT_SYNTAX, SAF_NONE);
	SWITCH_ADD_APP(app_interface, "eavesdrop", "eavesdrop on a uuid", "eavesdrop on a uuid", eavesdrop_function, eavesdrop_SYNTAX, SAF_MEDIA_TAP);
	SWITCH_ADD_APP(app_interface, "three_way", "three way call with a uuid", "three way call with a uuid", three_way_function, threeway_SYNTAX,
				   SAF_MEDIA_TAP);
	SWITCH_ADD_APP(app_interface, "set_user", "Set a User", "Set a User", set_user_function, SET_USER_SYNTAX, SAF_SUPPORT_NOMEDIA | SAF_ROUTING_EXEC);
	SWITCH_ADD_APP(app_interface, "stop_dtmf", "stop inband dtmf", "Stop detecting inband dtmf.", stop_dtmf_session_function, "", SAF_NONE);
	SWITCH_ADD_APP(app_interface, "start_dtmf", "Detect dtmf", "Detect inband dtmf on the session", dtmf_session_function, "", SAF_MEDIA_TAP);
	SWITCH_ADD_APP(app_interface, "stop_dtmf_generate", "stop inband dtmf generation", "Stop generating inband dtmf.",
				   stop_dtmf_session_generate_function, "[write]", SAF_NONE);
	SWITCH_ADD_APP(app_interface, "start_dtmf_generate", "Generate dtmf", "Generate inband dtmf on the session", dtmf_session_generate_function, "",
				   SAF_NONE);
	SWITCH_ADD_APP(app_interface, "stop_tone_detect", "stop detecting tones", "Stop detecting tones", stop_fax_detect_session_function, "", SAF_NONE);
	SWITCH_ADD_APP(app_interface, "fax_detect", "Detect faxes", "Detect fax send tone", fax_detect_session_function, "", SAF_MEDIA_TAP);
	SWITCH_ADD_APP(app_interface, "tone_detect", "Detect tones", "Detect tones", tone_detect_session_function, "", SAF_MEDIA_TAP);
	SWITCH_ADD_APP(app_interface, "echo", "Echo", "Perform an echo test against the calling channel", echo_function, "", SAF_NONE);
	SWITCH_ADD_APP(app_interface, "park", "Park", "Park", park_function, "", SAF_SUPPORT_NOMEDIA);
	SWITCH_ADD_APP(app_interface, "park_state", "Park State", "Park State", park_state_function, "", SAF_NONE);
	SWITCH_ADD_APP(app_interface, "gentones", "Generate Tones", "Generate tones to the channel", gentones_function, "<tgml_script>[|<loops>]", SAF_NONE);
	SWITCH_ADD_APP(app_interface, "playback", "Playback File", "Playback a file to the channel", playback_function, "<path>", SAF_NONE);
	SWITCH_ADD_APP(app_interface, "endless_playback", "Playback File Endlessly", "Endlessly Playback a file to the channel",
				   endless_playback_function, "<path>", SAF_NONE);
	SWITCH_ADD_APP(app_interface, "att_xfer", "Attended Transfer", "Attended Transfer", att_xfer_function, "<channel_url>", SAF_NONE);
	SWITCH_ADD_APP(app_interface, "read", "Read Digits", "Read Digits", read_function, "<min> <max> <file> <var_name> <timeout> <terminators>", SAF_NONE);
	SWITCH_ADD_APP(app_interface, "play_and_get_digits", "Play and get Digits", "Play and get Digits",
				   play_and_get_digits_function, "<min> <max> <tries> <timeout> <terminators> <file> <invalid_file> <var_name> <regexp>", SAF_NONE);
	SWITCH_ADD_APP(app_interface, "stop_record_session", "Stop Record Session", STOP_SESS_REC_DESC, stop_record_session_function, "<path>", SAF_NONE);
	SWITCH_ADD_APP(app_interface, "record_session", "Record Session", SESS_REC_DESC, record_session_function, "<path> [+<timeout>]", SAF_MEDIA_TAP);
	SWITCH_ADD_APP(app_interface, "record", "Record File", "Record a file from the channels input", record_function,
				   "<path> [<time_limit_secs>] [<silence_thresh>] [<silence_hits>]", SAF_NONE);
	SWITCH_ADD_APP(app_interface, "preprocess", "pre-process", "pre-process", preprocess_session_function, "", SAF_NONE);
	SWITCH_ADD_APP(app_interface, "stop_displace_session", "Stop Displace File", "Stop Displacing to a file", stop_displace_session_function, "<path>",
				   SAF_NONE);
	SWITCH_ADD_APP(app_interface, "displace_session", "Displace File", DISPLACE_DESC, displace_session_function, "<path> [<flags>] [+time_limit_ms]",
				   SAF_MEDIA_TAP);
	SWITCH_ADD_APP(app_interface, "speak", "Speak text", SPEAK_DESC, speak_function, "<engine>|<voice>|<text>", SAF_NONE);
	SWITCH_ADD_APP(app_interface, "clear_speech_cache", "Clear Speech Handle Cache", "Clear Speech Handle Cache", clear_speech_cache_function, "",
				   SAF_NONE);
	SWITCH_ADD_APP(app_interface, "bridge", "Bridge Audio", "Bridge the audio between two sessions", audio_bridge_function, "<channel_url>",
				   SAF_SUPPORT_NOMEDIA);
	SWITCH_ADD_APP(app_interface, "system", "Execute a system command", "Execute a system command", system_session_function, "<command>",
				   SAF_SUPPORT_NOMEDIA);
	SWITCH_ADD_APP(app_interface, "say", "say", "say", say_function, SAY_SYNTAX, SAF_NONE);

	SWITCH_ADD_APP(app_interface, "wait_for_silence", "wait_for_silence", "wait_for_silence", wait_for_silence_function, WAIT_FOR_SILENCE_SYNTAX,
				   SAF_NONE);
	SWITCH_ADD_APP(app_interface, "session_loglevel", "session_loglevel", "session_loglevel", session_loglevel_function, SESSION_LOGLEVEL_SYNTAX,
				   SAF_SUPPORT_NOMEDIA);
	SWITCH_ADD_APP(app_interface, "limit", "Limit", LIMIT_DESC, limit_function, LIMIT_USAGE, SAF_SUPPORT_NOMEDIA);
	SWITCH_ADD_APP(app_interface, "limit_hash", "Limit", LIMIT_HASH_DESC, limit_hash_function, LIMIT_HASH_USAGE, SAF_SUPPORT_NOMEDIA);
	SWITCH_ADD_APP(app_interface, "limit_execute", "Limit", LIMITEXECUTE_DESC, limit_execute_function, LIMITEXECUTE_USAGE, SAF_SUPPORT_NOMEDIA);
	SWITCH_ADD_APP(app_interface, "limit_hash_execute", "Limit", LIMITHASHEXECUTE_DESC, limit_hash_execute_function, LIMITHASHEXECUTE_USAGE, SAF_SUPPORT_NOMEDIA);

	SWITCH_ADD_DIALPLAN(dp_interface, "inline", inline_dialplan_hunt);

	/* indicate that the module should continue to be loaded */
	return SWITCH_STATUS_SUCCESS;
}

/* For Emacs:
 * Local Variables:
 * mode:c
 * indent-tabs-mode:t
 * tab-width:4
 * c-basic-offset:4
 * End:
 * For VIM:
 * vim:set softtabstop=4 shiftwidth=4 tabstop=4:
 */<|MERGE_RESOLUTION|>--- conflicted
+++ resolved
@@ -96,11 +96,7 @@
 	return extension;
 }
 
-<<<<<<< HEAD
-#define DETECT_SPEECH_SYNTAX "<mod_name> <gram_name> <gram_path> [<addr>] OR grammar <gram_name> [<path>] OR pause OR resume OR grammaron/grammaroff <gram_name> OR grammarsalloff"
-=======
-#define DETECT_SPEECH_SYNTAX "<mod_name> <gram_name> <gram_path> [<addr>] OR grammar <gram_name> [<path>] OR nogrammar <gram_name> OR pause OR resume OR stop OR param <name> <value>"
->>>>>>> 439df43c
+#define DETECT_SPEECH_SYNTAX "<mod_name> <gram_name> <gram_path> [<addr>] OR grammar <gram_name> [<path>] OR nogrammar <gram_name> OR grammaron/grammaroff <gram_name> OR grammarsalloff OR pause OR resume OR stop OR param <name> <value>"
 SWITCH_STANDARD_APP(detect_speech_function)
 {
 	char *argv[4];
