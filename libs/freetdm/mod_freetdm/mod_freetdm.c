/* 
 * FreeSWITCH Modular Media Switching Software Library / Soft-Switch Application
 * Copyright (C) 2005-2011, Anthony Minessale II <anthm@freeswitch.org>
 *
 * Version: MPL 1.1
 *
 * The contents of this file are subject to the Mozilla Public License Version
 * 1.1 (the "License"); you may not use this file except in compliance with
 * the License. You may obtain a copy of the License at
 * http://www.mozilla.org/MPL/
 *
 * Software distributed under the License is distributed on an "AS IS" basis,
 * WITHOUT WARRANTY OF ANY KIND, either express or implied. See the License
 * for the specific language governing rights and limitations under the
 * License.
 *
 * The Original Code is FreeSWITCH Modular Media Switching Software Library / Soft-Switch Application
 *
 * The Initial Developer of the Original Code is
 * Anthony Minessale II <anthm@freeswitch.org>
 * Portions created by the Initial Developer are Copyright (C)
 * the Initial Developer. All Rights Reserved.
 *
 * Contributor(s):
 * 
 * Anthony Minessale II <anthm@freeswitch.org>
 * Moises Silva <moy@sangoma.com>
 * David Yat Sin <dyatsin@sangoma.com>
 *
 *
 * mod_freetdm.c -- FreeTDM Endpoint Module
 *
 */
#include <switch.h>
#include "freetdm.h"

#ifndef __FUNCTION__
#define __FUNCTION__ __SWITCH_FUNC__
#endif

#define FREETDM_LIMIT_REALM "__freetdm"
#define FREETDM_VAR_PREFIX "freetdm_"
#define FREETDM_VAR_PREFIX_LEN (sizeof(FREETDM_VAR_PREFIX)-1) 

SWITCH_MODULE_LOAD_FUNCTION(mod_freetdm_load);
SWITCH_MODULE_SHUTDOWN_FUNCTION(mod_freetdm_shutdown);
SWITCH_MODULE_DEFINITION(mod_freetdm, mod_freetdm_load, mod_freetdm_shutdown, NULL);

switch_endpoint_interface_t *freetdm_endpoint_interface;

static switch_memory_pool_t *module_pool = NULL;

typedef enum {
	ANALOG_OPTION_NONE = 0,
	ANALOG_OPTION_3WAY = (1 << 0),
	ANALOG_OPTION_CALL_SWAP = (1 << 1)
} analog_option_t;

typedef enum {
	FTDM_LIMIT_RESET_ON_TIMEOUT = 0,
	FTDM_LIMIT_RESET_ON_ANSWER = 1
} limit_reset_event_t;

typedef enum {
	TFLAG_IO = (1 << 0),
	TFLAG_DTMF = (1 << 1),
	TFLAG_CODEC = (1 << 2),
	TFLAG_BREAK = (1 << 3),
	TFLAG_HOLD = (1 << 4),
	TFLAG_DEAD = (1 << 5)
} TFLAGS;

static struct {
	int debug;
	char *dialplan;
	char *codec_string;
	char *codec_order[SWITCH_MAX_CODECS];
	int codec_order_last;
	char *codec_rates_string;
	char *codec_rates[SWITCH_MAX_CODECS];
	int codec_rates_last;
	unsigned int flags;
	int fd;
	int calls;
	char hold_music[256];
	switch_mutex_t *mutex;
	analog_option_t analog_options;
	switch_hash_t *ss7_configs;
	int sip_headers;
	uint8_t crash_on_assert;
} globals;

/* private data attached to each fs session */
struct private_object {
	unsigned int flags;
	switch_codec_t read_codec;
	switch_codec_t write_codec;
	switch_frame_t read_frame;
	unsigned char databuf[SWITCH_RECOMMENDED_BUFFER_SIZE];
	switch_frame_t cng_frame;
	unsigned char cng_databuf[SWITCH_RECOMMENDED_BUFFER_SIZE];
	switch_core_session_t *session;
	switch_caller_profile_t *caller_profile;
	unsigned int codec;
	unsigned int codecs;
	unsigned short samprate;
	switch_mutex_t *mutex;
	switch_mutex_t *flag_mutex;
	ftdm_channel_t *ftdmchan;
	uint32_t wr_error;
};

/* private data attached to FTDM channels (only FXS for now) */
typedef struct chan_pvt {
	unsigned int flags;
} chan_pvt_t;

typedef struct private_object private_t;

struct span_config {
	ftdm_span_t *span;
	char dialplan[80];
	char context[80];
	char dial_regex[256];
	char fail_dial_regex[256];
	char hold_music[256];
	char type[256];	
	analog_option_t analog_options;
	const char *limit_backend;
	int limit_calls;
	int limit_seconds;
	limit_reset_event_t limit_reset_event;
	chan_pvt_t pvts[FTDM_MAX_CHANNELS_SPAN];
};

static struct span_config SPAN_CONFIG[FTDM_MAX_SPANS_INTERFACE] = {{0}};

static switch_status_t channel_on_init(switch_core_session_t *session);
static switch_status_t channel_on_hangup(switch_core_session_t *session);
static switch_status_t channel_on_destroy(switch_core_session_t *session);
static switch_status_t channel_on_routing(switch_core_session_t *session);
static switch_status_t channel_on_exchange_media(switch_core_session_t *session);
static switch_status_t channel_on_soft_execute(switch_core_session_t *session);
static switch_call_cause_t channel_outgoing_channel(switch_core_session_t *session, switch_event_t *var_event,
													switch_caller_profile_t *outbound_profile,
													switch_core_session_t **new_session, 
													switch_memory_pool_t **pool,
													switch_originate_flag_t flags, switch_call_cause_t *cancel_cause);
static switch_status_t channel_read_frame(switch_core_session_t *session, switch_frame_t **frame, switch_io_flag_t flags, int stream_id);
static switch_status_t channel_write_frame(switch_core_session_t *session, switch_frame_t *frame, switch_io_flag_t flags, int stream_id);
static switch_status_t channel_kill_channel(switch_core_session_t *session, int sig);
static const char* channel_get_variable(switch_core_session_t *session, switch_event_t *var_event, const char *variable_name);
ftdm_status_t ftdm_channel_from_event(ftdm_sigmsg_t *sigmsg, switch_core_session_t **sp);
void dump_chan(ftdm_span_t *span, uint32_t chan_id, switch_stream_handle_t *stream);
void dump_chan_xml(ftdm_span_t *span, uint32_t chan_id, switch_stream_handle_t *stream);

static switch_core_session_t *ftdm_channel_get_session(ftdm_channel_t *channel, int32_t id)
{
	switch_core_session_t *session = NULL;
	const char *token = ftdm_channel_get_token(channel, id);

	if (!zstr(token)) {
		if (!(session = switch_core_session_locate(token))) {
			ftdm_channel_clear_token(channel, token);
		}
	}

	return session;
}

static const char *ftdm_channel_get_uuid(ftdm_channel_t *channel, int32_t id)
{
	return ftdm_channel_get_token(channel, id);
}

static void stop_hold(switch_core_session_t *session_a, const char *uuid)
{
	switch_core_session_t *session;
	switch_channel_t *channel, *channel_a;
	;

	if (!uuid) {
		return;
	}

	if ((session = switch_core_session_locate(uuid))) {
		channel = switch_core_session_get_channel(session);

		if (switch_channel_test_flag(channel, CF_HOLD)) {
			channel_a = switch_core_session_get_channel(session_a);
			switch_ivr_unhold(session);
			switch_channel_clear_flag(channel_a, CF_SUSPEND);
			switch_channel_clear_flag(channel_a, CF_HOLD);
		} else {
			switch_channel_stop_broadcast(channel);
			switch_channel_wait_for_flag(channel, CF_BROADCAST, SWITCH_FALSE, 2000, NULL);
		}

		switch_core_session_rwunlock(session);
	}
}

static void start_hold(ftdm_channel_t *ftdmchan, switch_core_session_t *session_a, const char *uuid, const char *stream)
{
	switch_core_session_t *session;
	switch_channel_t *channel, *channel_a;
	int32_t spanid = 0;

	if (!uuid) {
		return;
	}
	
	spanid = ftdm_channel_get_span_id(ftdmchan);	
	if ((session = switch_core_session_locate(uuid))) {
		channel = switch_core_session_get_channel(session);
		if (zstr(stream)) {
			if (!strcasecmp(globals.hold_music, "indicate_hold")) {
				stream = "indicate_hold";
			}
			if (!strcasecmp(SPAN_CONFIG[spanid].hold_music, "indicate_hold")) {
				stream = "indicate_hold";
			}
		}

		if (zstr(stream)) {
			stream = switch_channel_get_variable(channel, SWITCH_HOLD_MUSIC_VARIABLE);
		}

		if (zstr(stream)) {
			stream = SPAN_CONFIG[spanid].hold_music;
		}

		if (zstr(stream)) {
			stream = globals.hold_music;
		}
		
		
		if (zstr(stream) && !(stream = switch_channel_get_variable(channel, SWITCH_HOLD_MUSIC_VARIABLE))) {
			stream = globals.hold_music;
		}

		if (!zstr(stream)) {
			if (!strcasecmp(stream, "indicate_hold")) {
				channel_a = switch_core_session_get_channel(session_a);
				switch_ivr_hold_uuid(uuid, NULL, 0);
				switch_channel_set_flag(channel_a, CF_SUSPEND);
				switch_channel_set_flag(channel_a, CF_HOLD);
			} else {
				switch_ivr_broadcast(switch_core_session_get_uuid(session), stream, SMF_ECHO_ALEG | SMF_LOOP);
			}
		}

		switch_core_session_rwunlock(session);
	}
}


static void cycle_foreground(ftdm_channel_t *ftdmchan, int flash, const char *bcast) {
	uint32_t i = 0;
	switch_core_session_t *session;
	switch_channel_t *channel;
	private_t *tech_pvt;
	uint32_t tokencnt = ftdm_channel_get_token_count(ftdmchan);
	

	for (i = 0; i < tokencnt; i++) {
		if ((session = ftdm_channel_get_session(ftdmchan, i))) {
			const char *buuid;
			tech_pvt = switch_core_session_get_private(session);
			channel = switch_core_session_get_channel(session);
			buuid = switch_channel_get_variable(channel, SWITCH_SIGNAL_BOND_VARIABLE);

			
			if (tokencnt  == 1 && flash) {
				if (switch_test_flag(tech_pvt, TFLAG_HOLD)) {
					stop_hold(session, buuid);
					switch_clear_flag_locked(tech_pvt, TFLAG_HOLD);
				} else {
					start_hold(ftdmchan, session, buuid, bcast);
					switch_set_flag_locked(tech_pvt, TFLAG_HOLD);
				}
			} else if (i) {
				start_hold(ftdmchan, session, buuid, bcast);
				switch_set_flag_locked(tech_pvt, TFLAG_HOLD);
			} else {
				stop_hold(session, buuid);
				switch_clear_flag_locked(tech_pvt, TFLAG_HOLD);
				if (!switch_channel_test_flag(channel, CF_ANSWERED)) {
					switch_channel_mark_answered(channel);
				}
			}
			switch_core_session_rwunlock(session);
		}
	}
}




static switch_status_t tech_init(private_t *tech_pvt, switch_core_session_t *session, ftdm_channel_t *ftdmchan)
{
	const char *dname = NULL;
	uint32_t interval = 0, srate = 8000;
	ftdm_codec_t codec;

	tech_pvt->ftdmchan = ftdmchan;
	tech_pvt->read_frame.data = tech_pvt->databuf;
	tech_pvt->read_frame.buflen = sizeof(tech_pvt->databuf);
	tech_pvt->cng_frame.data = tech_pvt->cng_databuf;
	tech_pvt->cng_frame.buflen = sizeof(tech_pvt->cng_databuf);
	tech_pvt->cng_frame.flags = SFF_CNG;
	tech_pvt->cng_frame.codec = &tech_pvt->read_codec;
	memset(tech_pvt->cng_frame.data, 255, tech_pvt->cng_frame.buflen);
	switch_mutex_init(&tech_pvt->mutex, SWITCH_MUTEX_NESTED, switch_core_session_get_pool(session));
	switch_mutex_init(&tech_pvt->flag_mutex, SWITCH_MUTEX_NESTED, switch_core_session_get_pool(session));
	switch_core_session_set_private(session, tech_pvt);
	tech_pvt->session = session;

	if (FTDM_SUCCESS != ftdm_channel_command(ftdmchan, FTDM_COMMAND_GET_INTERVAL, &interval)) {
		switch_log_printf(SWITCH_CHANNEL_LOG, SWITCH_LOG_ERROR, "Failed to retrieve channel interval.\n");
		return SWITCH_STATUS_GENERR;
	}

	if (FTDM_SUCCESS != ftdm_channel_command(ftdmchan, FTDM_COMMAND_GET_CODEC, &codec)) {
		switch_log_printf(SWITCH_CHANNEL_LOG, SWITCH_LOG_ERROR, "Failed to retrieve channel codec.\n");
		return SWITCH_STATUS_GENERR;
	}

	switch(codec) {
	case FTDM_CODEC_ULAW:
		{
			dname = "PCMU";
		}
		break;
	case FTDM_CODEC_ALAW:
		{
			dname = "PCMA";
		}
		break;
	case FTDM_CODEC_SLIN:
		{
			dname = "L16";
		}
		break;
	default:
		{
			switch_log_printf(SWITCH_CHANNEL_LOG, SWITCH_LOG_ERROR, "Invalid codec value retrieved from channel, codec value: %d\n", codec);
			return SWITCH_STATUS_GENERR;
		}
	}


	if (switch_core_codec_init(&tech_pvt->read_codec,
							   dname,
							   NULL,
							   srate,
							   interval,
							   1,
							   SWITCH_CODEC_FLAG_ENCODE | SWITCH_CODEC_FLAG_DECODE,
							   NULL, switch_core_session_get_pool(tech_pvt->session)) != SWITCH_STATUS_SUCCESS) {
		switch_log_printf(SWITCH_CHANNEL_LOG, SWITCH_LOG_ERROR, "Can't load codec?\n");
		return SWITCH_STATUS_GENERR;
	} else {
		if (switch_core_codec_init(&tech_pvt->write_codec,
								   dname,
								   NULL,
								   srate,
								   interval,
								   1,
								   SWITCH_CODEC_FLAG_ENCODE | SWITCH_CODEC_FLAG_DECODE,
								   NULL, switch_core_session_get_pool(tech_pvt->session)) != SWITCH_STATUS_SUCCESS) {
			switch_log_printf(SWITCH_CHANNEL_LOG, SWITCH_LOG_ERROR, "Can't load codec?\n");
			switch_core_codec_destroy(&tech_pvt->read_codec);
			return SWITCH_STATUS_GENERR;
		}
	}

	switch_log_printf(SWITCH_CHANNEL_LOG, SWITCH_LOG_DEBUG, "Set codec %s %dms\n", dname, interval);
	switch_core_session_set_read_codec(tech_pvt->session, &tech_pvt->read_codec);
	switch_core_session_set_write_codec(tech_pvt->session, &tech_pvt->write_codec);
	switch_set_flag_locked(tech_pvt, TFLAG_CODEC);
	tech_pvt->read_frame.codec = &tech_pvt->read_codec;
	switch_set_flag_locked(tech_pvt, TFLAG_IO);

	return SWITCH_STATUS_SUCCESS;
	
}

static switch_status_t channel_on_init(switch_core_session_t *session)
{
	switch_channel_t *channel;
	private_t *tech_pvt = NULL;

	tech_pvt = switch_core_session_get_private(session);
	assert(tech_pvt != NULL);

	channel = switch_core_session_get_channel(session);
	assert(channel != NULL);

	if (switch_test_flag(tech_pvt, TFLAG_DEAD)) {
		switch_channel_hangup(channel, SWITCH_CAUSE_LOSE_RACE);
		return SWITCH_STATUS_SUCCESS;
	} 
	
	/* Move channel's state machine to ROUTING */
	switch_channel_set_state(channel, CS_ROUTING);
	switch_mutex_lock(globals.mutex);
	globals.calls++;
	switch_mutex_unlock(globals.mutex);

	//switch_channel_set_flag(channel, CF_ACCEPT_CNG);

	return SWITCH_STATUS_SUCCESS;
}

static switch_status_t channel_on_routing(switch_core_session_t *session)
{
	switch_channel_t *channel = NULL;
	private_t *tech_pvt = NULL;

	channel = switch_core_session_get_channel(session);
	switch_assert(channel != NULL);

	tech_pvt = switch_core_session_get_private(session);
	switch_assert(tech_pvt != NULL);

	switch_assert(tech_pvt->ftdmchan != NULL);

	switch_log_printf(SWITCH_CHANNEL_LOG, SWITCH_LOG_DEBUG, "%s CHANNEL ROUTING\n", switch_channel_get_name(channel));

	if (switch_channel_direction(channel) == SWITCH_CALL_DIRECTION_INBOUND) {
		ftdm_channel_call_indicate(tech_pvt->ftdmchan, FTDM_CHANNEL_INDICATE_PROCEED);
	}
	return SWITCH_STATUS_SUCCESS;
}

static switch_status_t channel_on_execute(switch_core_session_t *session)
{

	switch_channel_t *channel = NULL;
	private_t *tech_pvt = NULL;

	channel = switch_core_session_get_channel(session);
	switch_assert(channel != NULL);

	tech_pvt = switch_core_session_get_private(session);
	switch_assert(tech_pvt != NULL);

	switch_log_printf(SWITCH_CHANNEL_LOG, SWITCH_LOG_DEBUG, "%s CHANNEL EXECUTE\n", switch_channel_get_name(channel));


	return SWITCH_STATUS_SUCCESS;
}

static switch_status_t channel_on_destroy(switch_core_session_t *session)
{
	private_t *tech_pvt = NULL;
	
	if ((tech_pvt = switch_core_session_get_private(session))) {

		if (tech_pvt->read_codec.implementation) {
			switch_core_codec_destroy(&tech_pvt->read_codec);
		}
		
		if (tech_pvt->write_codec.implementation) {
			switch_core_codec_destroy(&tech_pvt->write_codec);
		}
	}

	return SWITCH_STATUS_SUCCESS;
}

static switch_status_t channel_on_hangup(switch_core_session_t *session)
{
	switch_channel_t *channel = NULL;
	private_t *tech_pvt = NULL;
	ftdm_chan_type_t chantype;
	uint32_t tokencnt;

	channel = switch_core_session_get_channel(session);
	assert(channel != NULL);

	tech_pvt = switch_core_session_get_private(session);
	assert(tech_pvt != NULL);

	if (!tech_pvt->ftdmchan) {
		goto end;
	} 

	ftdm_channel_clear_token(tech_pvt->ftdmchan, switch_core_session_get_uuid(session));

	chantype = ftdm_channel_get_type(tech_pvt->ftdmchan);	
	switch (chantype) {
	case FTDM_CHAN_TYPE_FXO:
	case FTDM_CHAN_TYPE_EM:
	case FTDM_CHAN_TYPE_CAS:
		{
			ftdm_channel_call_hangup(tech_pvt->ftdmchan);
		}
		break;
	case FTDM_CHAN_TYPE_FXS:
		{
			if (!ftdm_channel_call_check_busy(tech_pvt->ftdmchan) && !ftdm_channel_call_check_done(tech_pvt->ftdmchan)) {
				tokencnt = ftdm_channel_get_token_count(tech_pvt->ftdmchan);
				if (tokencnt) {
					cycle_foreground(tech_pvt->ftdmchan, 0, NULL);
				} else {
					ftdm_channel_call_hangup(tech_pvt->ftdmchan);
				}
			}
		}
		break;
	case FTDM_CHAN_TYPE_B:
		{
			ftdm_call_cause_t hcause = switch_channel_get_cause_q850(channel);
			if (hcause  < 1 || hcause > 127) {
				hcause = FTDM_CAUSE_DESTINATION_OUT_OF_ORDER;
			}
			ftdm_channel_call_hangup_with_cause(tech_pvt->ftdmchan, hcause);
		}
		break;
	default: 
		{
			switch_log_printf(SWITCH_CHANNEL_LOG, SWITCH_LOG_DEBUG, "Unhandled channel type %d for channel %s\n", chantype,
                    switch_channel_get_name(channel));
		}
		break;
	}

 end:

	switch_clear_flag_locked(tech_pvt, TFLAG_IO);
	
	switch_log_printf(SWITCH_CHANNEL_LOG, SWITCH_LOG_DEBUG, "%s CHANNEL HANGUP\n", switch_channel_get_name(channel));
	switch_mutex_lock(globals.mutex);
	globals.calls--;
	if (globals.calls < 0) {
		globals.calls = 0;
	}
	switch_mutex_unlock(globals.mutex);

	return SWITCH_STATUS_SUCCESS;
}

static switch_status_t channel_kill_channel(switch_core_session_t *session, int sig)
{
	switch_channel_t *channel = NULL;
	private_t *tech_pvt = NULL;

	channel = switch_core_session_get_channel(session);
	assert(channel != NULL);

	tech_pvt = switch_core_session_get_private(session);
	assert(tech_pvt != NULL);

	switch (sig) {
	case SWITCH_SIG_KILL:
		switch_clear_flag_locked(tech_pvt, TFLAG_IO);
		switch_set_flag_locked(tech_pvt, TFLAG_DEAD);
		break;
	case SWITCH_SIG_BREAK:
		switch_set_flag_locked(tech_pvt, TFLAG_BREAK);
		break;
	default:
		break;
	}

	return SWITCH_STATUS_SUCCESS;
}

static switch_status_t channel_on_exchange_media(switch_core_session_t *session)
{
	switch_log_printf(SWITCH_CHANNEL_LOG, SWITCH_LOG_DEBUG, "CHANNEL EXCHANGE_MEDIA\n");
	return SWITCH_STATUS_SUCCESS;
}

static switch_status_t channel_on_soft_execute(switch_core_session_t *session)
{
	switch_log_printf(SWITCH_CHANNEL_LOG, SWITCH_LOG_DEBUG, "CHANNEL SOFT_EXECUTE\n");
	return SWITCH_STATUS_SUCCESS;
}

static switch_status_t channel_send_dtmf(switch_core_session_t *session, const switch_dtmf_t *dtmf)
{
	private_t *tech_pvt = NULL;
	char tmp[2] = "";

	tech_pvt = switch_core_session_get_private(session);
	assert(tech_pvt != NULL);

	if (switch_test_flag(tech_pvt, TFLAG_DEAD)) {
		switch_channel_hangup(switch_core_session_get_channel(session), SWITCH_CAUSE_LOSE_RACE);
		return SWITCH_STATUS_FALSE;
	} 

	tmp[0] = dtmf->digit;
	ftdm_channel_command(tech_pvt->ftdmchan, FTDM_COMMAND_SEND_DTMF, tmp);
		
	return SWITCH_STATUS_SUCCESS;
}

static switch_status_t channel_read_frame(switch_core_session_t *session, switch_frame_t **frame, switch_io_flag_t flags, int stream_id)
{
	switch_channel_t *channel = NULL;
	private_t *tech_pvt = NULL;
	ftdm_size_t len;
	ftdm_wait_flag_t wflags = FTDM_READ;
	char dtmf[128] = "";
	ftdm_status_t status;
	int total_to;
	int chunk, do_break = 0;


	channel = switch_core_session_get_channel(session);
	assert(channel != NULL);
	
	
	tech_pvt = switch_core_session_get_private(session);
	assert(tech_pvt != NULL);

	if (switch_test_flag(tech_pvt, TFLAG_DEAD)) {
		ftdm_log(FTDM_LOG_DEBUG, "TFLAG_DEAD is set\n");
		return SWITCH_STATUS_FALSE;
	} 

	/* Digium Cards sometimes timeout several times in a row here. 
	   Yes, we support digium cards, ain't we nice.......
	   6 double length intervals should compensate */
	chunk = ftdm_channel_get_io_interval(tech_pvt->ftdmchan) * 2;
	total_to = chunk * 6;

 top:

	if (switch_channel_test_flag(channel, CF_SUSPEND)) {
		do_break = 1;
	}

	if (switch_test_flag(tech_pvt, TFLAG_BREAK)) {
		switch_clear_flag_locked(tech_pvt, TFLAG_BREAK);
		do_break = 1;
	}

	if (switch_test_flag(tech_pvt, TFLAG_HOLD) || do_break) {
		switch_yield(ftdm_channel_get_io_interval(tech_pvt->ftdmchan) * 1000);
		tech_pvt->cng_frame.datalen = ftdm_channel_get_io_packet_len(tech_pvt->ftdmchan);
		tech_pvt->cng_frame.samples = tech_pvt->cng_frame.datalen;
		tech_pvt->cng_frame.flags = SFF_CNG;
		*frame = &tech_pvt->cng_frame;
		if (ftdm_channel_get_codec(tech_pvt->ftdmchan) == FTDM_CODEC_SLIN) {
			tech_pvt->cng_frame.samples /= 2;
		}
		return SWITCH_STATUS_SUCCESS;
	}
	
	if (!switch_test_flag(tech_pvt, TFLAG_IO)) {
		ftdm_log(FTDM_LOG_DEBUG, "TFLAG_IO is not set\n");
		goto fail;
	}

	wflags = FTDM_READ;	
	status = ftdm_channel_wait(tech_pvt->ftdmchan, &wflags, chunk);
	
	if (status == FTDM_FAIL) {
		ftdm_log(FTDM_LOG_ERROR, "Failed to wait for I/O\n");
		goto fail;
	}
	
	if (status == FTDM_TIMEOUT) {
		if (!switch_test_flag(tech_pvt, TFLAG_HOLD)) {
			total_to -= chunk;
			if (total_to <= 0) {
				ftdm_log(FTDM_LOG_WARNING, "Too many timeouts while waiting for I/O\n");
				goto fail;
			}
		}
		goto top;
	}

	if (!(wflags & FTDM_READ)) {
		goto top;
	}

	len = tech_pvt->read_frame.buflen;
	if (ftdm_channel_read(tech_pvt->ftdmchan, tech_pvt->read_frame.data, &len) != FTDM_SUCCESS) {
		ftdm_log(FTDM_LOG_WARNING, "failed to read from device\n");
		goto fail;
	}

	*frame = &tech_pvt->read_frame;
	tech_pvt->read_frame.datalen = (uint32_t)len;
	tech_pvt->read_frame.samples = tech_pvt->read_frame.datalen;

	if (ftdm_channel_get_codec(tech_pvt->ftdmchan) == FTDM_CODEC_SLIN) {
		tech_pvt->read_frame.samples /= 2;
	}

	while (ftdm_channel_dequeue_dtmf(tech_pvt->ftdmchan, dtmf, sizeof(dtmf))) {
		switch_dtmf_t _dtmf = { 0, SWITCH_DEFAULT_DTMF_DURATION };
		char *p;
		for (p = dtmf; p && *p; p++) {
			if (is_dtmf(*p)) {
				_dtmf.digit = *p;
				ftdm_log(FTDM_LOG_DEBUG, "Queuing DTMF [%c] in channel %s\n", *p, switch_channel_get_name(channel));
				switch_channel_queue_dtmf(channel, &_dtmf);
			}
		}
	}
	return SWITCH_STATUS_SUCCESS;

 fail:
	switch_clear_flag_locked(tech_pvt, TFLAG_IO);
	return SWITCH_STATUS_GENERR;
	

}

static switch_status_t channel_write_frame(switch_core_session_t *session, switch_frame_t *frame, switch_io_flag_t flags, int stream_id)
{
	switch_channel_t *channel = NULL;
	private_t *tech_pvt = NULL;
	ftdm_size_t len;
	unsigned char data[SWITCH_RECOMMENDED_BUFFER_SIZE] = {0};
	ftdm_wait_flag_t wflags = FTDM_WRITE;
	ftdm_status_t status;

	channel = switch_core_session_get_channel(session);
	assert(channel != NULL);

	tech_pvt = switch_core_session_get_private(session);
	assert(tech_pvt != NULL);

	if (!tech_pvt->ftdmchan) {
		return SWITCH_STATUS_FALSE;
	} 

	if (switch_test_flag(tech_pvt, TFLAG_DEAD)) {
		return SWITCH_STATUS_FALSE;
	}

	if (switch_test_flag(tech_pvt, TFLAG_HOLD)) {
		return SWITCH_STATUS_SUCCESS;
	}

	if (!switch_test_flag(tech_pvt, TFLAG_IO)) {
		goto fail;
	}
	
	if (switch_test_flag(frame, SFF_CNG)) {
		frame->data = data;
		frame->buflen = sizeof(data);
		if ((frame->datalen = tech_pvt->write_codec.implementation->encoded_bytes_per_packet) > frame->buflen) {
			goto fail;
		}
		memset(data, 255, frame->datalen);
	}


	wflags = FTDM_WRITE;	
	status = ftdm_channel_wait(tech_pvt->ftdmchan, &wflags, ftdm_channel_get_io_interval(tech_pvt->ftdmchan) * 10);
	
	if (!(wflags & FTDM_WRITE)) {
		switch_log_printf(SWITCH_CHANNEL_LOG, SWITCH_LOG_DEBUG, "Dropping frame! (write not ready)\n");
		return SWITCH_STATUS_SUCCESS;
	}

	len = frame->datalen;
	if (ftdm_channel_write(tech_pvt->ftdmchan, frame->data, frame->buflen, &len) != FTDM_SUCCESS) {
		if (++tech_pvt->wr_error > 10) {
			switch_log_printf(SWITCH_CHANNEL_LOG, SWITCH_LOG_ERROR, "too many I/O write errors!\n");
			goto fail;
		}
	} else {
		tech_pvt->wr_error = 0;
	}

	return SWITCH_STATUS_SUCCESS;

 fail:
	
	switch_clear_flag_locked(tech_pvt, TFLAG_IO);
	return SWITCH_STATUS_GENERR;

}

static switch_status_t channel_receive_message_cas(switch_core_session_t *session, switch_core_session_message_t *msg)
{
	switch_channel_t *channel;
	private_t *tech_pvt;
	uint32_t phy_id;

	channel = switch_core_session_get_channel(session);
	assert(channel != NULL);
			
	tech_pvt = (private_t *) switch_core_session_get_private(session);
	assert(tech_pvt != NULL);
	
	if (switch_test_flag(tech_pvt, TFLAG_DEAD)) {
        switch_channel_hangup(channel, SWITCH_CAUSE_LOSE_RACE);
        return SWITCH_STATUS_FALSE;
    }

	phy_id = ftdm_channel_get_ph_id(tech_pvt->ftdmchan);	
	ftdm_log(FTDM_LOG_DEBUG, "Got Freeswitch message in R2 channel %d [%d]\n", phy_id, msg->message_id);

	if (switch_channel_direction(channel) == SWITCH_CALL_DIRECTION_OUTBOUND) {
		return SWITCH_STATUS_SUCCESS;
	}

	switch (msg->message_id) {
	case SWITCH_MESSAGE_INDICATE_RINGING:
		{
			ftdm_channel_call_indicate(tech_pvt->ftdmchan, FTDM_CHANNEL_INDICATE_PROGRESS);
		}
		break;
	case SWITCH_MESSAGE_INDICATE_PROGRESS:
		{
			ftdm_channel_call_indicate(tech_pvt->ftdmchan, FTDM_CHANNEL_INDICATE_PROGRESS_MEDIA);
		}
		break;
	case SWITCH_MESSAGE_INDICATE_ANSWER:
		{
			ftdm_channel_call_answer(tech_pvt->ftdmchan);
		}
		break;
	default:
		break;
	}

	return SWITCH_STATUS_SUCCESS;
}

static switch_status_t channel_receive_message_b(switch_core_session_t *session, switch_core_session_message_t *msg)
{
	switch_channel_t *channel;
	private_t *tech_pvt;

	channel = switch_core_session_get_channel(session);
	assert(channel != NULL);
			
	tech_pvt = (private_t *) switch_core_session_get_private(session);
	assert(tech_pvt != NULL);

	if (switch_test_flag(tech_pvt, TFLAG_DEAD)) {
		switch_channel_hangup(channel, SWITCH_CAUSE_LOSE_RACE);
		return SWITCH_STATUS_FALSE;
    	}

	if (ftdm_channel_call_check_hangup(tech_pvt->ftdmchan)) {
		return SWITCH_STATUS_SUCCESS;
	}

	if (switch_channel_direction(channel) == SWITCH_CALL_DIRECTION_OUTBOUND) {
		return SWITCH_STATUS_SUCCESS;
	}

	switch (msg->message_id) {
	case SWITCH_MESSAGE_INDICATE_RINGING:
		{
			ftdm_channel_call_indicate(tech_pvt->ftdmchan, FTDM_CHANNEL_INDICATE_RINGING);
		}
		break;
	case SWITCH_MESSAGE_INDICATE_PROGRESS:
		{
			ftdm_channel_call_indicate(tech_pvt->ftdmchan, FTDM_CHANNEL_INDICATE_PROGRESS_MEDIA);
		}
		break;
	case SWITCH_MESSAGE_INDICATE_ANSWER:
		{
			ftdm_channel_call_answer(tech_pvt->ftdmchan);
		}
		break;
	default:
		break;
	}
	
	return SWITCH_STATUS_SUCCESS;
}

static switch_status_t channel_receive_message_fxo(switch_core_session_t *session, switch_core_session_message_t *msg)
{
	switch_channel_t *channel;
	private_t *tech_pvt;

	channel = switch_core_session_get_channel(session);
	assert(channel != NULL);
			
	tech_pvt = (private_t *) switch_core_session_get_private(session);
	assert(tech_pvt != NULL);

	if (switch_test_flag(tech_pvt, TFLAG_DEAD)) {
		switch_channel_hangup(channel, SWITCH_CAUSE_LOSE_RACE);
		return SWITCH_STATUS_FALSE;
    	}
	
	if (switch_channel_direction(channel) == SWITCH_CALL_DIRECTION_OUTBOUND) {
		return SWITCH_STATUS_SUCCESS;
	}

	switch (msg->message_id) {
	case SWITCH_MESSAGE_INDICATE_PROGRESS:
	case SWITCH_MESSAGE_INDICATE_ANSWER:
		ftdm_channel_call_answer(tech_pvt->ftdmchan);
		break;
	default:
		break;
	}

	return SWITCH_STATUS_SUCCESS;
}

static switch_status_t channel_receive_message_fxs(switch_core_session_t *session, switch_core_session_message_t *msg)
{
	switch_channel_t *channel;
	private_t *tech_pvt;

	channel = switch_core_session_get_channel(session);
	assert(channel != NULL);
			
	tech_pvt = (private_t *) switch_core_session_get_private(session);
	assert(tech_pvt != NULL);

	if (switch_test_flag(tech_pvt, TFLAG_DEAD)) {
		switch_channel_hangup(channel, SWITCH_CAUSE_LOSE_RACE);
		return SWITCH_STATUS_FALSE;
	}

	if (switch_channel_direction(channel) == SWITCH_CALL_DIRECTION_OUTBOUND) {
		return SWITCH_STATUS_SUCCESS;
	}
	
	switch (msg->message_id) {
	case SWITCH_MESSAGE_INDICATE_PROGRESS:
	case SWITCH_MESSAGE_INDICATE_ANSWER:
		ftdm_channel_call_answer(tech_pvt->ftdmchan);
		switch_channel_mark_answered(channel);
		break;
	case SWITCH_MESSAGE_INDICATE_RINGING:
		if (!switch_channel_test_flag(channel, CF_ANSWERED) && 
			!switch_channel_test_flag(channel, CF_EARLY_MEDIA) &&
			!switch_channel_test_flag(channel, CF_RING_READY)
			) {
				ftdm_channel_call_indicate(tech_pvt->ftdmchan, FTDM_CHANNEL_INDICATE_RINGING);
				switch_channel_mark_ring_ready(channel);
		}
		break;
	default:
		break;
	}

	return SWITCH_STATUS_SUCCESS;
}

static switch_status_t channel_receive_message(switch_core_session_t *session, switch_core_session_message_t *msg)
{
	private_t *tech_pvt;
	switch_status_t status;
	switch_channel_t *channel;
	const char *var;
	ftdm_channel_t *ftdmchan = NULL;

	tech_pvt = (private_t *) switch_core_session_get_private(session);
	assert(tech_pvt != NULL);

	channel = switch_core_session_get_channel(session);

	if (switch_test_flag(tech_pvt, TFLAG_DEAD)) {
        switch_channel_hangup(channel, SWITCH_CAUSE_LOSE_RACE);
        return SWITCH_STATUS_FALSE;
	}

	if (!(ftdmchan = tech_pvt->ftdmchan)) {
        switch_channel_hangup(channel, SWITCH_CAUSE_LOSE_RACE);
        return SWITCH_STATUS_FALSE;
    }

	if (!tech_pvt->ftdmchan) {
		switch_channel_hangup(channel, SWITCH_CAUSE_LOSE_RACE);
		return SWITCH_STATUS_FALSE;
	}

	switch (msg->message_id) {
	case SWITCH_MESSAGE_INDICATE_PROGRESS:
	case SWITCH_MESSAGE_INDICATE_ANSWER:
		if (switch_channel_direction(channel) == SWITCH_CALL_DIRECTION_INBOUND) {
			if ((var = switch_channel_get_variable(channel, "freetdm_pre_buffer_size"))) {
				int tmp = atoi(var);
				if (tmp > -1) {
					ftdm_channel_command(tech_pvt->ftdmchan, FTDM_COMMAND_SET_PRE_BUFFER_SIZE, &tmp);
				}
			}
			if ((var = switch_channel_get_variable(channel, "freetdm_disable_dtmf"))) {
				ftdm_channel_command(tech_pvt->ftdmchan, FTDM_COMMAND_DISABLE_DTMF_DETECT, NULL);
			}
		}
		break;
	case SWITCH_MESSAGE_INDICATE_UUID_CHANGE:
		{
			ftdm_channel_replace_token(tech_pvt->ftdmchan, msg->string_array_arg[0], msg->string_array_arg[1]);
		}
		break;
	default:
		break;
	}

	switch (ftdm_channel_get_type(tech_pvt->ftdmchan)) {
	case FTDM_CHAN_TYPE_FXS:
	case FTDM_CHAN_TYPE_EM:
		status = channel_receive_message_fxs(session, msg);
		break;
	case FTDM_CHAN_TYPE_FXO:
		status = channel_receive_message_fxo(session, msg);
		break;
	case FTDM_CHAN_TYPE_B:
		status = channel_receive_message_b(session, msg);
        break;
	case FTDM_CHAN_TYPE_CAS:
		status = channel_receive_message_cas(session, msg);
        break;
	default:
		status = SWITCH_STATUS_FALSE;
		break;
	}

	return status;

}

switch_state_handler_table_t freetdm_state_handlers = {
	/*.on_init */ channel_on_init,
	/*.on_routing */ channel_on_routing,
	/*.on_execute */ channel_on_execute,
	/*.on_hangup */ channel_on_hangup,
	/*.on_exchange_media */ channel_on_exchange_media,
	/*.on_soft_execute */ channel_on_soft_execute,
	/*.on_consume_media */ NULL,
    /*.on_hibernate */ NULL,
    /*.on_reset */ NULL,
    /*.on_park*/ NULL,
    /*.on_reporting*/ NULL,
    /*.on_destroy*/ channel_on_destroy

};

switch_io_routines_t freetdm_io_routines = {
	/*.outgoing_channel */ channel_outgoing_channel,
	/*.read_frame */ channel_read_frame,
	/*.write_frame */ channel_write_frame,
	/*.kill_channel */ channel_kill_channel,
	/*.send_dtmf */ channel_send_dtmf,
	/*.receive_message*/ channel_receive_message
};

static const char* channel_get_variable(switch_core_session_t *session, switch_event_t *var_event, const char *variable_name)
{
       const char *variable = NULL;
       if (var_event) {
               if ((variable = switch_event_get_header(var_event, variable_name))) {
                       return variable;
               }
       }

       if (session) {
               switch_channel_t *channel = switch_core_session_get_channel(session);
               if ((variable = switch_channel_get_variable(channel, variable_name))) {
                       return variable;
               }
       }
       return NULL;
}

typedef struct {
	switch_event_t *var_event;
	switch_core_session_t *new_session;
	private_t *tech_pvt;
	switch_caller_profile_t *caller_profile;
} hunt_data_t;

static ftdm_status_t on_channel_found(ftdm_channel_t *fchan, ftdm_caller_data_t *caller_data)
{
	uint32_t span_id, chan_id;
	const char *var;
	char *sess_uuid;
	char name[128];
	ftdm_status_t status;
	hunt_data_t *hdata = caller_data->priv;
	switch_channel_t *channel = switch_core_session_get_channel(hdata->new_session);

	if ((var = switch_event_get_header(hdata->var_event, "freetdm_pre_buffer_size"))) {
		int tmp = atoi(var);
		if (tmp > -1) {
			ftdm_channel_command(fchan, FTDM_COMMAND_SET_PRE_BUFFER_SIZE, &tmp);
		}
	}

	span_id = ftdm_channel_get_span_id(fchan);
	chan_id = ftdm_channel_get_id(fchan);

	tech_init(hdata->tech_pvt, hdata->new_session, fchan);

	snprintf(name, sizeof(name), "FreeTDM/%u:%u/%s", span_id, chan_id, caller_data->dnis.digits);
	switch_log_printf(SWITCH_CHANNEL_LOG, SWITCH_LOG_DEBUG, "Connect outbound channel %s\n", name);
	switch_channel_set_name(channel, name);
	switch_channel_set_variable(channel, "freetdm_span_name", ftdm_channel_get_span_name(fchan));
	switch_channel_set_variable_printf(channel, "freetdm_span_number", "%d", span_id);
	switch_channel_set_variable_printf(channel, "freetdm_chan_number", "%d", chan_id);

	switch_channel_set_caller_profile(channel, hdata->caller_profile);
	hdata->tech_pvt->caller_profile = hdata->caller_profile;

	switch_channel_set_state(channel, CS_INIT);
	sess_uuid = switch_core_session_get_uuid(hdata->new_session);
	status = ftdm_channel_add_token(fchan, sess_uuid, ftdm_channel_get_token_count(fchan));
	switch_assert(status == FTDM_SUCCESS);

	if (SPAN_CONFIG[span_id].limit_calls) {
		char spanresource[512];
		snprintf(spanresource, sizeof(spanresource), "span_%s_%s", ftdm_channel_get_span_name(fchan), 
				caller_data->dnis.digits);
		ftdm_log(FTDM_LOG_DEBUG, "Adding rate limit resource on channel %d:%d (%s/%s/%d/%d)\n", 
				span_id, chan_id, FREETDM_LIMIT_REALM, 
				spanresource, SPAN_CONFIG[span_id].limit_calls, SPAN_CONFIG[span_id].limit_seconds);
		if (switch_limit_incr("hash", hdata->new_session, FREETDM_LIMIT_REALM, spanresource, 
					SPAN_CONFIG[span_id].limit_calls, SPAN_CONFIG[span_id].limit_seconds) != SWITCH_STATUS_SUCCESS) {
			return FTDM_BREAK;
		}
	}
	switch_log_printf(SWITCH_CHANNEL_LOG, SWITCH_LOG_DEBUG, "Attached session %s to channel %d:%d\n", sess_uuid, span_id, chan_id);
	return FTDM_SUCCESS;
}

/* Make sure when you have 2 sessions in the same scope that you pass the appropriate one to the routines
that allocate memory or you will have 1 channel with memory allocated from another channel's pool!
*/
static switch_call_cause_t channel_outgoing_channel(switch_core_session_t *session, switch_event_t *var_event,
													switch_caller_profile_t *outbound_profile,
													switch_core_session_t **new_session, switch_memory_pool_t **pool,
													switch_originate_flag_t flags, switch_call_cause_t *cancel_cause)
{
	hunt_data_t hunt_data;
	const char *dest = NULL;
	char *data = NULL;
	int span_id = -1, group_id = -1, chan_id = 0;
	switch_call_cause_t cause = SWITCH_CAUSE_DESTINATION_OUT_OF_ORDER;
	ftdm_status_t status;
	int direction = FTDM_TOP_DOWN;
	ftdm_caller_data_t caller_data = {{ 0 }};
	char *span_name = NULL;
	switch_event_header_t *h;
	char *argv[3];
	int argc = 0;
	const char *var;
	const char *dest_num = NULL, *callerid_num = NULL;
	ftdm_hunting_scheme_t hunting;
	ftdm_usrmsg_t usrmsg;

	memset(&usrmsg, 0, sizeof(ftdm_usrmsg_t));

	if (!outbound_profile) {
		switch_log_printf(SWITCH_CHANNEL_LOG, SWITCH_LOG_ERROR, "Missing caller profile\n");
		return SWITCH_CAUSE_DESTINATION_OUT_OF_ORDER;
	}

	if (zstr(outbound_profile->destination_number)) {
		switch_log_printf(SWITCH_CHANNEL_LOG, SWITCH_LOG_ERROR, "Invalid dial string\n");
		return SWITCH_CAUSE_DESTINATION_OUT_OF_ORDER;
	}


	data = switch_core_strdup(outbound_profile->pool, outbound_profile->destination_number);

	if (!zstr(outbound_profile->destination_number)) {
		dest_num = switch_sanitize_number(switch_core_strdup(outbound_profile->pool, outbound_profile->destination_number));
	}

	if (!zstr(outbound_profile->caller_id_number)) {
		callerid_num = switch_sanitize_number(switch_core_strdup(outbound_profile->pool, outbound_profile->caller_id_number));
	}

	if (!zstr(callerid_num) && !strcmp(callerid_num, "0000000000")) {
		callerid_num = NULL;
	}
	
	if ((argc = switch_separate_string(data, '/', argv, (sizeof(argv) / sizeof(argv[0])))) < 2) {
		switch_log_printf(SWITCH_CHANNEL_LOG, SWITCH_LOG_ERROR, "Invalid dial string\n");
        	return SWITCH_CAUSE_DESTINATION_OUT_OF_ORDER;
	}
	
	if (switch_is_number(argv[0])) {
		span_id = atoi(argv[0]);
	} else {
		span_name = argv[0];
	}	

	if (*argv[1] == 'A') {
		direction = FTDM_BOTTOM_UP;
	} else if (*argv[1] == 'a') {
		direction =  FTDM_TOP_DOWN;
	} else if (*argv[1] == 'r') {
		direction =  FTDM_RR_DOWN;
	} else if (*argv[1] == 'R') {
		direction =  FTDM_RR_UP;
	} else {
		chan_id = atoi(argv[1]);
	}

	if (!(dest = argv[2])) {
		dest = "";
	}

	if (span_id == 0 && chan_id != 0) {
		switch_log_printf(SWITCH_CHANNEL_LOG, SWITCH_LOG_ERROR, "Span 0 is used to pick the first available span, selecting a channel is not supported (and doesn't make sense)\n");
		return SWITCH_CAUSE_DESTINATION_OUT_OF_ORDER;
	}

	if (span_id == -1 && !zstr(span_name)) {
		ftdm_span_t *span;
		ftdm_status_t zstatus = ftdm_span_find_by_name(span_name, &span);
		if (zstatus == FTDM_SUCCESS && span) {
			span_id = ftdm_span_get_id(span);
		}
	}

	if (span_id == -1) {
		//Look for a group
		ftdm_group_t *group;
		ftdm_status_t zstatus = ftdm_group_find_by_name(span_name, &group);
		if (zstatus == FTDM_SUCCESS && group) {
			group_id = ftdm_group_get_id(group);
		} else {
			switch_log_printf(SWITCH_CHANNEL_LOG, SWITCH_LOG_ERROR, "Missing ftdm span or group: %s\n", span_name);
			return SWITCH_CAUSE_DESTINATION_OUT_OF_ORDER;
		}
	}

	if (group_id < 0 && chan_id < 0) {
		direction = FTDM_BOTTOM_UP;
		chan_id = 0;
	}

	if (session && globals.sip_headers) {
		switch_channel_t *channel = switch_core_session_get_channel(session);
		const char *sipvar;
		sipvar = switch_channel_get_variable(channel, "sip_h_X-FreeTDM-CallerName");
		if (sipvar) {
			ftdm_set_string(caller_data.cid_name, sipvar);
		}
		
		sipvar = switch_channel_get_variable(channel, "sip_h_X-FreeTDM-CallerNumber");
		if (sipvar) {
			ftdm_set_string(caller_data.cid_num.digits, sipvar);
		}

		sipvar = switch_channel_get_variable(channel, "sip_h_X-FreeTDM-ANI");
		if (sipvar) {
			ftdm_set_string(caller_data.ani.digits, sipvar);
		}

		sipvar = switch_channel_get_variable(channel, "sip_h_X-FreeTDM-ANI-TON");
		if (sipvar) {
			caller_data.ani.type = (uint8_t)atoi(sipvar);
		}

		sipvar = switch_channel_get_variable(channel, "sip_h_X-FreeTDM-ANI-Plan");
		if (sipvar) {
			caller_data.ani.plan = (uint8_t)atoi(sipvar);
		}

		sipvar = switch_channel_get_variable(channel, "sip_h_X-FreeTDM-ANI2");
		if (sipvar) {
			ftdm_set_string(caller_data.aniII, sipvar);
		}
		
		sipvar = switch_channel_get_variable(channel, "sip_h_X-FreeTDM-DNIS");
		if (sipvar) {
			ftdm_set_string(caller_data.dnis.digits, sipvar);
		}

		sipvar = switch_channel_get_variable(channel, "sip_h_X-FreeTDM-DNIS-TON");
		if (sipvar) {
			caller_data.dnis.type = (uint8_t)atoi(sipvar);
		}

		sipvar = switch_channel_get_variable(channel, "sip_h_X-FreeTDM-DNIS-Plan");
		if (sipvar) {
			caller_data.dnis.plan = (uint8_t)atoi(sipvar);
		}

		sipvar = switch_channel_get_variable(channel, "sip_h_X-FreeTDM-RDNIS");
		if (sipvar) {
			ftdm_set_string(caller_data.rdnis.digits, sipvar);
		}

		sipvar = switch_channel_get_variable(channel, "sip_h_X-FreeTDM-RDNIS-TON");
		if (sipvar) {
			caller_data.rdnis.type = (uint8_t)atoi(sipvar);
		}

		sipvar = switch_channel_get_variable(channel, "sip_h_X-FreeTDM-RDNIS-Plan");
		if (sipvar) {
			caller_data.rdnis.plan = (uint8_t)atoi(sipvar);
		}

		sipvar = switch_channel_get_variable(channel, "sip_h_X-FreeTDM-Screen");
		if (sipvar) {
			caller_data.screen = (uint8_t)atoi(sipvar);
		}

		sipvar = switch_channel_get_variable(channel, "sip_h_X-FreeTDM-Presentation");
		if (sipvar) {
			caller_data.pres = (uint8_t)atoi(sipvar);
		}
	}

	if (switch_test_flag(outbound_profile, SWITCH_CPF_SCREEN)) {
		caller_data.screen = FTDM_SCREENING_VERIFIED_PASSED;
	}

	if (switch_test_flag(outbound_profile, SWITCH_CPF_HIDE_NUMBER)) {
		caller_data.pres = FTDM_PRES_RESTRICTED;
	}

	if ((var = channel_get_variable(session, var_event, "freetdm_bearer_capability"))) {
		caller_data.bearer_capability = (uint8_t)atoi(var);
	}
	
	if ((var = channel_get_variable(session, var_event, "freetdm_bearer_layer1"))) {
			caller_data.bearer_layer1 = (uint8_t)atoi(var);
	}

	if ((var = channel_get_variable(session, var_event, "freetdm_screening_ind"))) {
			ftdm_set_screening_ind(var, &caller_data.screen);
	}

	if ((var = channel_get_variable(session, var_event, "freetdm_presentation_ind"))) {
			ftdm_set_presentation_ind(var, &caller_data.pres);
	}

	if ((var = channel_get_variable(session, var_event, "freetdm_outbound_ton"))) {
			ftdm_set_ton(var, &caller_data.dnis.type);
	} else {
		caller_data.dnis.type = outbound_profile->destination_number_ton;
	}

	if ((var = channel_get_variable(session, var_event, "freetdm_calling_party_category"))) {
		ftdm_set_calling_party_category(var, (uint8_t *)&caller_data.cpc);
	}
	
	if (!zstr(dest)) {
		ftdm_set_string(caller_data.dnis.digits, dest);
	}

	caller_data.dnis.plan = outbound_profile->destination_number_numplan;

	/* blindly copy data from outbound_profile. They will be overwritten
	 * by calling ftdm_caller_data if needed after */
	caller_data.cid_num.type = outbound_profile->caller_ton;
	caller_data.cid_num.plan = outbound_profile->caller_numplan;
	caller_data.rdnis.type = outbound_profile->rdnis_ton;
	caller_data.rdnis.plan = outbound_profile->rdnis_numplan;

	ftdm_set_string(caller_data.cid_name, outbound_profile->caller_id_name);
	ftdm_set_string(caller_data.cid_num.digits, switch_str_nil(outbound_profile->caller_id_number));

	memset(&hunting, 0, sizeof(hunting));

	if (group_id >= 0) {
		hunting.mode = FTDM_HUNT_GROUP;
		hunting.mode_data.group.group_id = group_id;
		hunting.mode_data.group.direction = direction;
	} else if (chan_id) {
		hunting.mode = FTDM_HUNT_CHAN;
		hunting.mode_data.chan.span_id = span_id;
		hunting.mode_data.chan.chan_id = chan_id;
	} else {
		hunting.mode = FTDM_HUNT_SPAN;
		hunting.mode_data.span.span_id = span_id;
		hunting.mode_data.span.direction = direction;
	}

	for (h = var_event->headers; h; h = h->next) {
		if (!strncasecmp(h->name, FREETDM_VAR_PREFIX, FREETDM_VAR_PREFIX_LEN)) {
			char *v = h->name + FREETDM_VAR_PREFIX_LEN;
			if (!zstr(v)) {
				switch_log_printf(SWITCH_CHANNEL_LOG, SWITCH_LOG_DEBUG, "Adding outbound freetdm variable %s=%s to channel %d:%d\n", v, h->value, span_id, chan_id);
				ftdm_usrmsg_add_var(&usrmsg, v, h->value);
			}
		}
	}

	if ((*new_session = switch_core_session_request(freetdm_endpoint_interface, SWITCH_CALL_DIRECTION_OUTBOUND, flags, pool)) != 0) {
		private_t *tech_pvt;
		switch_caller_profile_t *caller_profile;
		
		switch_core_session_add_stream(*new_session, NULL);
		if (!(tech_pvt = (private_t *) switch_core_session_alloc(*new_session, sizeof(private_t)))) {
			switch_log_printf(SWITCH_CHANNEL_LOG, SWITCH_LOG_CRIT, "Hey where is my memory pool?\n");
			switch_core_session_destroy(new_session);
			cause = SWITCH_CAUSE_DESTINATION_OUT_OF_ORDER;
			goto fail;
		}

		caller_profile = switch_caller_profile_clone(*new_session, outbound_profile);
		caller_profile->destination_number = switch_core_strdup(caller_profile->pool, switch_str_nil(dest_num));
		caller_profile->caller_id_number = switch_core_strdup(caller_profile->pool, switch_str_nil(callerid_num));

		hunting.result_cb = on_channel_found;
		hunt_data.var_event = var_event;
		hunt_data.new_session = *new_session;
		hunt_data.caller_profile = caller_profile;
		hunt_data.tech_pvt = tech_pvt;
		caller_data.priv = &hunt_data;

		if ((status = ftdm_call_place_ex(&caller_data, &hunting, &usrmsg)) != FTDM_SUCCESS) {
			if (tech_pvt->read_codec.implementation) {
				switch_core_codec_destroy(&tech_pvt->read_codec);
			}
			
			if (tech_pvt->write_codec.implementation) {
				switch_core_codec_destroy(&tech_pvt->write_codec);
			}
			switch_core_session_destroy(new_session);
			if (status == FTDM_BREAK || status == FTDM_EBUSY) { 
				cause = SWITCH_CAUSE_NORMAL_CIRCUIT_CONGESTION;
			} else {
				cause = SWITCH_CAUSE_DESTINATION_OUT_OF_ORDER;
			}
            		goto fail;
		}
<<<<<<< HEAD

=======
		ftdm_channel_init(caller_data.fchan);
		
>>>>>>> 933cabb5
		return SWITCH_CAUSE_SUCCESS;
	}

fail:

	return cause;
}

static void ftdm_enable_channel_dtmf(ftdm_channel_t *fchan, switch_channel_t *channel)
{
	if (channel) {
		const char *var;
		if ((var = switch_channel_get_variable(channel, "freetdm_disable_dtmf"))) {
			if (switch_true(var)) {
				ftdm_channel_command(fchan, FTDM_COMMAND_DISABLE_DTMF_DETECT, NULL);
				ftdm_log(FTDM_LOG_INFO, "DTMF detection disabled in channel %d:%d\n", ftdm_channel_get_span_id(fchan), ftdm_channel_get_id(fchan));
				return;
			}
		}
		/* the variable is not present or has a negative value then proceed to enable DTMF ... */
	}
	if (ftdm_channel_command(fchan, FTDM_COMMAND_ENABLE_DTMF_DETECT, NULL) != FTDM_SUCCESS) {
		ftdm_log(FTDM_LOG_ERROR, "Failed to enable DTMF detection in channel %d:%d\n", ftdm_channel_get_span_id(fchan), ftdm_channel_get_id(fchan));
	}
}

ftdm_status_t ftdm_channel_from_event(ftdm_sigmsg_t *sigmsg, switch_core_session_t **sp)
{
	switch_core_session_t *session = NULL;
	private_t *tech_pvt = NULL;
	switch_channel_t *channel = NULL;
	ftdm_iterator_t *iter = NULL;
	ftdm_iterator_t *curr = NULL;
	const char *var_name = NULL;
	const char *var_value = NULL;
	uint32_t spanid, chanid;
	char name[128];
	ftdm_caller_data_t *channel_caller_data = ftdm_channel_get_caller_data(sigmsg->channel);
	
	*sp = NULL;

	spanid = ftdm_channel_get_span_id(sigmsg->channel);
	chanid = ftdm_channel_get_id(sigmsg->channel);
	
	if (!(session = switch_core_session_request(freetdm_endpoint_interface, SWITCH_CALL_DIRECTION_INBOUND, SOF_NONE, NULL))) {
		switch_log_printf(SWITCH_CHANNEL_LOG, SWITCH_LOG_CRIT, "Initilization Error!\n");
		return FTDM_FAIL;
	}
	
	/* I guess we always want DTMF detection */
	ftdm_enable_channel_dtmf(sigmsg->channel, NULL);

	switch_core_session_add_stream(session, NULL);
	
	tech_pvt = (private_t *) switch_core_session_alloc(session, sizeof(private_t));
	assert(tech_pvt != NULL);
	channel = switch_core_session_get_channel(session);
	if (tech_init(tech_pvt, session, sigmsg->channel) != SWITCH_STATUS_SUCCESS) {
		switch_log_printf(SWITCH_CHANNEL_LOG, SWITCH_LOG_CRIT, "Initilization Error!\n");
		switch_core_session_destroy(&session);
		return FTDM_FAIL;
	}

	channel_caller_data->collected[0] = '\0';
	
	if (zstr(channel_caller_data->cid_name)) {
		switch_set_string(channel_caller_data->cid_name, ftdm_channel_get_name(sigmsg->channel));
	}

	if (zstr(channel_caller_data->cid_num.digits)) {
		if (!zstr(channel_caller_data->ani.digits)) {
			switch_set_string(channel_caller_data->cid_num.digits, channel_caller_data->ani.digits);
		} else {
			switch_set_string(channel_caller_data->cid_num.digits, ftdm_channel_get_number(sigmsg->channel));
		}
	}

	tech_pvt->caller_profile = switch_caller_profile_new(switch_core_session_get_pool(session),
														 "FreeTDM",
														 SPAN_CONFIG[spanid].dialplan,
														 channel_caller_data->cid_name,
														 channel_caller_data->cid_num.digits,
														 NULL,
														 channel_caller_data->ani.digits,
														 channel_caller_data->aniII,
														 channel_caller_data->rdnis.digits,
														 (char *)modname,
														 SPAN_CONFIG[spanid].context,
														 channel_caller_data->dnis.digits);

	assert(tech_pvt->caller_profile != NULL);

	if (channel_caller_data->screen == 1 || channel_caller_data->screen == 3) {
		switch_set_flag(tech_pvt->caller_profile, SWITCH_CPF_SCREEN);
	}

	tech_pvt->caller_profile->caller_ton = channel_caller_data->cid_num.type;
	tech_pvt->caller_profile->caller_numplan = channel_caller_data->cid_num.plan;
	tech_pvt->caller_profile->ani_ton = channel_caller_data->ani.type;
	tech_pvt->caller_profile->ani_numplan = channel_caller_data->ani.plan;
	tech_pvt->caller_profile->destination_number_ton = channel_caller_data->dnis.type;
	tech_pvt->caller_profile->destination_number_numplan = channel_caller_data->dnis.plan;
	tech_pvt->caller_profile->rdnis_ton = channel_caller_data->rdnis.type;
	tech_pvt->caller_profile->rdnis_numplan = channel_caller_data->rdnis.plan;

	if (channel_caller_data->pres) {
		switch_set_flag(tech_pvt->caller_profile, SWITCH_CPF_HIDE_NAME | SWITCH_CPF_HIDE_NUMBER);
	}
	
	snprintf(name, sizeof(name), "FreeTDM/%u:%u/%s", spanid, chanid, tech_pvt->caller_profile->destination_number);
	switch_log_printf(SWITCH_CHANNEL_LOG, SWITCH_LOG_DEBUG, "Connect inbound channel %s\n", name);
	switch_channel_set_name(channel, name);
	switch_channel_set_caller_profile(channel, tech_pvt->caller_profile);

	switch_channel_set_variable(channel, "freetdm_span_name", ftdm_channel_get_span_name(sigmsg->channel));
	switch_channel_set_variable_printf(channel, "freetdm_span_number", "%d", spanid);	
	switch_channel_set_variable_printf(channel, "freetdm_chan_number", "%d", chanid);
	switch_channel_set_variable_printf(channel, "freetdm_bearer_capability", "%d", channel_caller_data->bearer_capability);	
	switch_channel_set_variable_printf(channel, "freetdm_bearer_layer1", "%d", channel_caller_data->bearer_layer1);
	switch_channel_set_variable_printf(channel, "screening_ind", ftdm_screening2str(channel_caller_data->screen));
	switch_channel_set_variable_printf(channel, "presentation_ind", ftdm_presentation2str(channel_caller_data->pres));
	
	if (globals.sip_headers) {
		switch_channel_set_variable(channel, "sip_h_X-FreeTDM-SpanName", ftdm_channel_get_span_name(sigmsg->channel));
		switch_channel_set_variable_printf(channel, "sip_h_X-FreeTDM-SpanNumber", "%d", spanid);	
		switch_channel_set_variable_printf(channel, "sip_h_X-FreeTDM-ChanNumber", "%d", chanid);

		switch_channel_set_variable_printf(channel, "sip_h_X-FreeTDM-CallerName", "%s", channel_caller_data->cid_name);
		switch_channel_set_variable_printf(channel, "sip_h_X-FreeTDM-CallerNumber", "%s", channel_caller_data->cid_num.digits);

		switch_channel_set_variable_printf(channel, "sip_h_X-FreeTDM-ANI", "%s", channel_caller_data->ani.digits);
		switch_channel_set_variable_printf(channel, "sip_h_X-FreeTDM-ANI-TON", "%d", channel_caller_data->ani.type);
		switch_channel_set_variable_printf(channel, "sip_h_X-FreeTDM-ANI-Plan", "%d", channel_caller_data->ani.plan);
		switch_channel_set_variable_printf(channel, "sip_h_X-FreeTDM-ANI2", "%s", channel_caller_data->aniII);
		
		switch_channel_set_variable_printf(channel, "sip_h_X-FreeTDM-DNIS", "%s", channel_caller_data->dnis.digits);
		switch_channel_set_variable_printf(channel, "sip_h_X-FreeTDM-DNIS-TON", "%d", channel_caller_data->dnis.type);
		switch_channel_set_variable_printf(channel, "sip_h_X-FreeTDM-DNIS-Plan", "%d", channel_caller_data->dnis.plan);

		switch_channel_set_variable_printf(channel, "sip_h_X-FreeTDM-RDNIS", "%s", channel_caller_data->rdnis.digits);
		switch_channel_set_variable_printf(channel, "sip_h_X-FreeTDM-RDNIS-TON", "%d", channel_caller_data->rdnis.type);
		switch_channel_set_variable_printf(channel, "sip_h_X-FreeTDM-RDNIS-Plan", "%d", channel_caller_data->rdnis.plan);

		switch_channel_set_variable_printf(channel, "sip_h_X-FreeTDM-Screen", "%d", channel_caller_data->screen);
		switch_channel_set_variable_printf(channel, "sip_h_X-FreeTDM-Presentation", "%d", channel_caller_data->pres);
	}
	
	/* Add any call variable to the dial plan */
	iter = ftdm_sigmsg_get_var_iterator(sigmsg, iter);
	for (curr = iter ; curr; curr = ftdm_iterator_next(curr)) {
		ftdm_get_current_var(curr, &var_name, &var_value);
		snprintf(name, sizeof(name), FREETDM_VAR_PREFIX "%s", var_name);
		switch_channel_set_variable_printf(channel, name, "%s", var_value);
		switch_log_printf(SWITCH_CHANNEL_LOG, SWITCH_LOG_DEBUG, "Call Variable: %s=%s\n", name, var_value);
	}
	ftdm_iterator_free(iter);
	
	switch_channel_set_state(channel, CS_INIT);
	if (switch_core_session_thread_launch(session) != SWITCH_STATUS_SUCCESS) {
		switch_log_printf(SWITCH_CHANNEL_LOG, SWITCH_LOG_CRIT, "Error spawning thread\n");
		switch_core_session_destroy(&session);
		return FTDM_FAIL;
	}

	if (ftdm_channel_add_token(sigmsg->channel, switch_core_session_get_uuid(session), 0) != FTDM_SUCCESS) {
		switch_log_printf(SWITCH_CHANNEL_LOG, SWITCH_LOG_CRIT, "Error adding token\n");
		switch_core_session_destroy(&session);
		return FTDM_FAIL;
	}
	*sp = session;

    return FTDM_SUCCESS;
}

static FIO_SIGNAL_CB_FUNCTION(on_common_signal)
{
	switch_event_t *event = NULL;
	ftdm_alarm_flag_t alarmbits = FTDM_ALARM_NONE;
	uint32_t chanid, spanid;
	chanid = ftdm_channel_get_id(sigmsg->channel);
	spanid = ftdm_channel_get_span_id(sigmsg->channel);
	switch (sigmsg->event_id) {

	case FTDM_SIGEVENT_ALARM_CLEAR:
	case FTDM_SIGEVENT_ALARM_TRAP:
		{
			if (ftdm_channel_get_alarms(sigmsg->channel, &alarmbits) != FTDM_SUCCESS) {
				ftdm_log(FTDM_LOG_ERROR, "failed to retrieve alarms\n");
				return FTDM_FAIL;
			}
			if (switch_event_create(&event, SWITCH_EVENT_TRAP) != SWITCH_STATUS_SUCCESS) {
				ftdm_log(FTDM_LOG_ERROR, "failed to create alarms events\n");
				return FTDM_FAIL;
			}
			if (sigmsg->event_id == FTDM_SIGEVENT_ALARM_CLEAR) {
				ftdm_log(FTDM_LOG_NOTICE, "Alarm cleared on channel %d:%d\n", spanid, chanid);
				switch_event_add_header_string(event, SWITCH_STACK_BOTTOM, "condition", "ftdm-alarm-clear");
			} else {
				ftdm_log(FTDM_LOG_NOTICE, "Alarm raised on channel %d:%d\n", spanid, chanid);
				switch_event_add_header_string(event, SWITCH_STACK_BOTTOM, "condition", "ftdm-alarm-trap");
			}
		}
		break;
	case FTDM_SIGEVENT_UP:
		{
			/* clear any rate limit resource for this span */
			char spanresource[512];
			if (SPAN_CONFIG[spanid].limit_reset_event == FTDM_LIMIT_RESET_ON_ANSWER && SPAN_CONFIG[spanid].limit_calls) {
				ftdm_caller_data_t *caller_data = ftdm_channel_get_caller_data(sigmsg->channel);
				snprintf(spanresource, sizeof(spanresource), "span_%s_%s", ftdm_channel_get_span_name(sigmsg->channel), caller_data->dnis.digits);
				ftdm_log(FTDM_LOG_DEBUG, "Clearing rate limit resource on channel %d:%d (%s/%s)\n", spanid, chanid, FREETDM_LIMIT_REALM, spanresource);
				switch_limit_interval_reset("hash", FREETDM_LIMIT_REALM, spanresource);
			}
			return FTDM_SUCCESS;
		}

	case FTDM_SIGEVENT_RELEASED: 
	case FTDM_SIGEVENT_INDICATION_COMPLETED:
	case FTDM_SIGEVENT_DIALING:
		{ 
			/* Swallow these events */
			return FTDM_BREAK;
		} 
		break;
	default:
		return FTDM_SUCCESS;
		break;
	}

	switch_event_add_header(event, SWITCH_STACK_BOTTOM, "span-name", "%s", ftdm_channel_get_span_name(sigmsg->channel));
	switch_event_add_header(event, SWITCH_STACK_BOTTOM, "span-number", "%d", ftdm_channel_get_span_id(sigmsg->channel));
	switch_event_add_header(event, SWITCH_STACK_BOTTOM, "chan-number", "%d", ftdm_channel_get_id(sigmsg->channel));

	if (alarmbits & FTDM_ALARM_RED) {
		switch_event_add_header_string(event, SWITCH_STACK_BOTTOM, "alarm", "red");
	}
	if (alarmbits & FTDM_ALARM_YELLOW) {
		switch_event_add_header_string(event, SWITCH_STACK_BOTTOM, "alarm", "yellow");
	}
	if (alarmbits & FTDM_ALARM_RAI) {
		switch_event_add_header_string(event, SWITCH_STACK_BOTTOM, "alarm", "rai");
	}
	if (alarmbits & FTDM_ALARM_BLUE) {
		switch_event_add_header_string(event, SWITCH_STACK_BOTTOM, "alarm", "blue");
	}
	if (alarmbits & FTDM_ALARM_AIS) {
		switch_event_add_header_string(event, SWITCH_STACK_BOTTOM, "alarm", "ais");
	}
	if (alarmbits & FTDM_ALARM_GENERAL) {
		switch_event_add_header_string(event, SWITCH_STACK_BOTTOM, "alarm", "general");
	}
	switch_event_fire(&event);

	return FTDM_BREAK;
}

static FIO_SIGNAL_CB_FUNCTION(on_fxo_signal)
{
	switch_core_session_t *session = NULL;
	switch_channel_t *channel = NULL;
	ftdm_status_t status;
	uint32_t spanid;
	uint32_t chanid;
	ftdm_caller_data_t *caller_data;

	spanid = ftdm_channel_get_span_id(sigmsg->channel);
	chanid = ftdm_channel_get_id(sigmsg->channel);
	caller_data = ftdm_channel_get_caller_data(sigmsg->channel);

	ftdm_log(FTDM_LOG_DEBUG, "got FXO sig %d:%d [%s]\n", spanid, chanid, ftdm_signal_event2str(sigmsg->event_id));

    switch(sigmsg->event_id) {

    case FTDM_SIGEVENT_PROGRESS_MEDIA:
		{
			if ((session = ftdm_channel_get_session(sigmsg->channel, 0))) {
				channel = switch_core_session_get_channel(session);
				switch_channel_mark_pre_answered(channel);
				switch_core_session_rwunlock(session);
			}
		}
		break;
    case FTDM_SIGEVENT_STOP:
		{
			private_t *tech_pvt = NULL;
			while((session = ftdm_channel_get_session(sigmsg->channel, 0))) {
				tech_pvt = switch_core_session_get_private(session);
				switch_set_flag_locked(tech_pvt, TFLAG_DEAD);
				ftdm_channel_clear_token(sigmsg->channel, 0);
				channel = switch_core_session_get_channel(session);
				switch_channel_hangup(channel, caller_data->hangup_cause);
				ftdm_channel_clear_token(sigmsg->channel, switch_core_session_get_uuid(session));
				switch_core_session_rwunlock(session);
			}
		}
		break;
    case FTDM_SIGEVENT_UP:
		{
			if ((session = ftdm_channel_get_session(sigmsg->channel, 0))) {
				channel = switch_core_session_get_channel(session);
				switch_channel_mark_answered(channel);
				ftdm_enable_channel_dtmf(sigmsg->channel, channel);
				switch_core_session_rwunlock(session);
			}
		}
		break;
    case FTDM_SIGEVENT_START:
		{
			status = ftdm_channel_from_event(sigmsg, &session);
			if (status != FTDM_SUCCESS) {
				ftdm_channel_call_hangup(sigmsg->channel);
			}
		}
		break;
	case FTDM_SIGEVENT_SIGSTATUS_CHANGED: { /* twiddle */ } break;
	
	default:
		{
			switch_log_printf(SWITCH_CHANNEL_LOG, SWITCH_LOG_WARNING, "Unhandled msg type %d for channel %d:%d\n",
							  sigmsg->event_id, spanid, chanid);
		}
		break;

	}

	return FTDM_SUCCESS;
}

static FIO_SIGNAL_CB_FUNCTION(on_fxs_signal)
{
	switch_core_session_t *session = NULL;
	switch_channel_t *channel = NULL;
	ftdm_status_t status = FTDM_SUCCESS;
	uint32_t chanid, spanid, tokencount;

	chanid = ftdm_channel_get_id(sigmsg->channel);
	spanid = ftdm_channel_get_span_id(sigmsg->channel);
	tokencount = ftdm_channel_get_token_count(sigmsg->channel);

	ftdm_log(FTDM_LOG_DEBUG, "got FXS sig [%s]\n", ftdm_signal_event2str(sigmsg->event_id));

    switch(sigmsg->event_id) {
    case FTDM_SIGEVENT_UP:
		{
			if ((session = ftdm_channel_get_session(sigmsg->channel, 0))) {
				channel = switch_core_session_get_channel(session);
				switch_channel_mark_answered(channel);
				ftdm_enable_channel_dtmf(sigmsg->channel, channel);
				switch_core_session_rwunlock(session);
			}
		}
		break;
    case FTDM_SIGEVENT_PROGRESS:
		{
			if ((session = ftdm_channel_get_session(sigmsg->channel, 0))) {
				channel = switch_core_session_get_channel(session);
				switch_channel_mark_ring_ready(channel);
				switch_core_session_rwunlock(session);
			}
		}
		break;
    case FTDM_SIGEVENT_START:
		{
			status = ftdm_channel_from_event(sigmsg, &session);
			if (status != FTDM_SUCCESS) {
				ftdm_channel_call_indicate(sigmsg->channel, FTDM_CHANNEL_INDICATE_BUSY);
			}
		}
		break;
	
    case FTDM_SIGEVENT_STOP:
		{
			private_t *tech_pvt = NULL;
			switch_call_cause_t cause = SWITCH_CAUSE_NORMAL_CLEARING;
			if (tokencount) {
				ftdm_caller_data_t *caller_data = ftdm_channel_get_caller_data(sigmsg->channel);
				switch_core_session_t *session_a, *session_b, *session_t = NULL;
				switch_channel_t *channel_a = NULL, *channel_b = NULL;
				int digits = !zstr(caller_data->collected);
				const char *br_a_uuid = NULL, *br_b_uuid = NULL;
				private_t *tech_pvt = NULL;


				if ((session_a = switch_core_session_locate(ftdm_channel_get_token(sigmsg->channel, 0)))) {
					channel_a = switch_core_session_get_channel(session_a);
					br_a_uuid = switch_channel_get_variable(channel_a, SWITCH_SIGNAL_BOND_VARIABLE);

					tech_pvt = switch_core_session_get_private(session_a);
					stop_hold(session_a, switch_channel_get_variable(channel_a, SWITCH_SIGNAL_BOND_VARIABLE));
					switch_clear_flag_locked(tech_pvt, TFLAG_HOLD);
				}

				if ((session_b = switch_core_session_locate(ftdm_channel_get_token(sigmsg->channel, 1)))) {
					channel_b = switch_core_session_get_channel(session_b);
					br_b_uuid = switch_channel_get_variable(channel_b, SWITCH_SIGNAL_BOND_VARIABLE);

					tech_pvt = switch_core_session_get_private(session_b);
					stop_hold(session_a, switch_channel_get_variable(channel_b, SWITCH_SIGNAL_BOND_VARIABLE));
					switch_clear_flag_locked(tech_pvt, TFLAG_HOLD);
				}

				if (channel_a && channel_b &&  switch_channel_direction(channel_a) == SWITCH_CALL_DIRECTION_INBOUND && 
					switch_channel_direction(channel_b) == SWITCH_CALL_DIRECTION_INBOUND) {

					cause = SWITCH_CAUSE_ATTENDED_TRANSFER;
					if (br_a_uuid && br_b_uuid) {
						switch_ivr_uuid_bridge(br_a_uuid, br_b_uuid);
					} else if (br_a_uuid && digits) {
						session_t = switch_core_session_locate(br_a_uuid);
					} else if (br_b_uuid && digits) {
						session_t = switch_core_session_locate(br_b_uuid);
					}
				}
				
				if (session_t) {
					switch_ivr_session_transfer(session_t, caller_data->collected, NULL, NULL);
					switch_core_session_rwunlock(session_t);
				}

				if (session_a) {
					switch_core_session_rwunlock(session_a);
				}

				if (session_b) {
					switch_core_session_rwunlock(session_b);
				}

				
			}

			while((session = ftdm_channel_get_session(sigmsg->channel, 0))) {
				tech_pvt = switch_core_session_get_private(session);
				switch_set_flag_locked(tech_pvt, TFLAG_DEAD);
				channel = switch_core_session_get_channel(session);
				switch_channel_hangup(channel, cause);
				ftdm_channel_clear_token(sigmsg->channel, switch_core_session_get_uuid(session));
				switch_core_session_rwunlock(session);
			}
			ftdm_channel_clear_token(sigmsg->channel, NULL);
			
		}
		break;

    case FTDM_SIGEVENT_ADD_CALL:
		{
			cycle_foreground(sigmsg->channel, 1, NULL);
		}
		break;
    case FTDM_SIGEVENT_FLASH:
		{
			chan_pvt_t *chanpvt = ftdm_channel_get_private(sigmsg->channel);
			if (!chanpvt) {
				ftdm_log(FTDM_LOG_ERROR, "%d:%d has no private data, can't handle FXS features! (this is a bug)\n",
						chanid, spanid);
				break;
			}
			if (ftdm_channel_call_check_hold(sigmsg->channel) && tokencount == 1) {
				switch_core_session_t *session;
				if ((session = ftdm_channel_get_session(sigmsg->channel, 0))) {
					const char *buuid;
					switch_channel_t *channel;
					private_t *tech_pvt;
					
					tech_pvt = switch_core_session_get_private(session);
					channel = switch_core_session_get_channel(session);
					buuid = switch_channel_get_variable(channel, SWITCH_SIGNAL_BOND_VARIABLE);
					ftdm_channel_call_unhold(sigmsg->channel);
					stop_hold(session, buuid);
					switch_clear_flag_locked(tech_pvt, TFLAG_HOLD);
					switch_core_session_rwunlock(session);
				}
			} else if (tokencount == 2 && (SPAN_CONFIG[sigmsg->span_id].analog_options & ANALOG_OPTION_3WAY)) {
				if (switch_test_flag(chanpvt, ANALOG_OPTION_3WAY)) {
					switch_clear_flag(chanpvt, ANALOG_OPTION_3WAY);
					if ((session = ftdm_channel_get_session(sigmsg->channel, 1))) {
						channel = switch_core_session_get_channel(session);
						switch_channel_hangup(channel, SWITCH_CAUSE_NORMAL_CLEARING);
						ftdm_channel_clear_token(sigmsg->channel, switch_core_session_get_uuid(session));
						switch_core_session_rwunlock(session);
					}
					cycle_foreground(sigmsg->channel, 1, NULL);
				} else {
					char *cmd;
					cmd = switch_mprintf("three_way::%s", ftdm_channel_get_token(sigmsg->channel, 0));
					switch_set_flag(chanpvt, ANALOG_OPTION_3WAY);
					cycle_foreground(sigmsg->channel, 1, cmd);
					free(cmd);
				}
			} else if ((SPAN_CONFIG[sigmsg->span_id].analog_options & ANALOG_OPTION_CALL_SWAP)
					   || (SPAN_CONFIG[sigmsg->span_id].analog_options & ANALOG_OPTION_3WAY)
					   ) { 
				cycle_foreground(sigmsg->channel, 1, NULL);
				if (tokencount == 1) {
					ftdm_channel_call_hold(sigmsg->channel);
				}
			}
			
		}
		break;

    case FTDM_SIGEVENT_COLLECTED_DIGIT:
		{
			int span_id = ftdm_channel_get_span_id(sigmsg->channel);
			char *dtmf = sigmsg->ev_data.collected.digits;
			char *regex = SPAN_CONFIG[span_id].dial_regex;
			char *fail_regex = SPAN_CONFIG[span_id].fail_dial_regex;
			ftdm_caller_data_t *caller_data = ftdm_channel_get_caller_data(sigmsg->channel);
			
			if (zstr(regex)) {
				regex = NULL;
			}

			if (zstr(fail_regex)) {
				fail_regex = NULL;
			}

			ftdm_log(FTDM_LOG_DEBUG, "got DTMF sig [%s]\n", dtmf);
			switch_set_string(caller_data->collected, dtmf);
			
			if ((regex || fail_regex) && !zstr(dtmf)) {
				switch_regex_t *re = NULL;
				int ovector[30];
				int match = 0;

				if (fail_regex) {
					match = switch_regex_perform(dtmf, fail_regex, &re, ovector, sizeof(ovector) / sizeof(ovector[0]));
					status = match ? FTDM_SUCCESS : FTDM_BREAK;
					switch_regex_safe_free(re);
					ftdm_log(FTDM_LOG_DEBUG, "DTMF [%s] vs fail regex %s %s\n", dtmf, fail_regex, match ? "matched" : "did not match");
				}

				if (status == FTDM_SUCCESS && regex) {
					match = switch_regex_perform(dtmf, regex, &re, ovector, sizeof(ovector) / sizeof(ovector[0]));
					status = match ? FTDM_BREAK : FTDM_SUCCESS;
					switch_regex_safe_free(re);
					ftdm_log(FTDM_LOG_DEBUG, "DTMF [%s] vs dial regex %s %s\n", dtmf, regex, match ? "matched" : "did not match");
				}
				ftdm_log(FTDM_LOG_DEBUG, "returning %s to COLLECT event with DTMF %s\n", status == FTDM_SUCCESS ? "success" : "break", dtmf);
			}
		}
		break;

	default:
		{
			switch_log_printf(SWITCH_CHANNEL_LOG, SWITCH_LOG_WARNING, "Unhandled msg type %d for channel %d:%d\n",
							  sigmsg->event_id, spanid, chanid);
		}
		break;

	}

	return status;
}

static FIO_SIGNAL_CB_FUNCTION(on_r2_signal)
{
	uint32_t phyid, chanid, spanid;
	switch_core_session_t *session = NULL;
	switch_channel_t *channel = NULL;
	ftdm_status_t status = FTDM_SUCCESS;
	ftdm_caller_data_t *caller_data = ftdm_channel_get_caller_data(sigmsg->channel);

	phyid = ftdm_channel_get_ph_id(sigmsg->channel);
	chanid = ftdm_channel_get_id(sigmsg->channel);
	spanid = ftdm_channel_get_span_id(sigmsg->channel);

	ftdm_log(FTDM_LOG_DEBUG, "Got R2 channel sig [%s] in channel %d\n", ftdm_signal_event2str(sigmsg->event_id), phyid);

	if (on_common_signal(sigmsg) == FTDM_BREAK) {
		return FTDM_SUCCESS;
	}

	switch(sigmsg->event_id) {
		/* on_call_disconnect from the R2 side */
		case FTDM_SIGEVENT_STOP: 
		{	
			private_t *tech_pvt = NULL;
			while((session = ftdm_channel_get_session(sigmsg->channel, 0))) {
				tech_pvt = switch_core_session_get_private(session);
				switch_set_flag_locked(tech_pvt, TFLAG_DEAD);
				channel = switch_core_session_get_channel(session);
				switch_channel_hangup(channel, caller_data->hangup_cause);
				ftdm_channel_clear_token(sigmsg->channel, switch_core_session_get_uuid(session));
				switch_core_session_rwunlock(session);
			}
		}
		break;

		/* on_call_offered from the R2 side */
		case FTDM_SIGEVENT_START: 
		{
			status = ftdm_channel_from_event(sigmsg, &session);
		}
		break;
		
		/* on DNIS received from the R2 forward side, return status == FTDM_BREAK to stop requesting DNIS */
		case FTDM_SIGEVENT_COLLECTED_DIGIT: 
		{
			ftdm_caller_data_t *caller_data = ftdm_channel_get_caller_data(sigmsg->channel);
			int span_id = ftdm_channel_get_span_id(sigmsg->channel);
			char *regex = SPAN_CONFIG[span_id].dial_regex;
			char *fail_regex = SPAN_CONFIG[span_id].fail_dial_regex;

			if (zstr(regex)) {
				regex = NULL;
			}

			if (zstr(fail_regex)) {
				fail_regex = NULL;
			}

			ftdm_log(FTDM_LOG_DEBUG, "R2 DNIS so far [%s]\n", caller_data->dnis.digits);

			if ((regex || fail_regex) && !zstr(caller_data->dnis.digits)) {
				switch_regex_t *re = NULL;
				int ovector[30];
				int match = 0;

				if (fail_regex) {
					match = switch_regex_perform(caller_data->dnis.digits, fail_regex, &re, ovector, sizeof(ovector) / sizeof(ovector[0]));
					status = match ? FTDM_SUCCESS : FTDM_BREAK;
					switch_regex_safe_free(re);
				}

				if (status == FTDM_SUCCESS && regex) {
					match = switch_regex_perform(caller_data->dnis.digits, regex, &re, ovector, sizeof(ovector) / sizeof(ovector[0]));
					status = match ? FTDM_BREAK : FTDM_SUCCESS;
				}

				switch_regex_safe_free(re);
			}
		}
		break;

		case FTDM_SIGEVENT_PROGRESS:
		{
			if ((session = ftdm_channel_get_session(sigmsg->channel, 0))) {
				channel = switch_core_session_get_channel(session);
				switch_channel_mark_ring_ready(channel);
				switch_core_session_rwunlock(session);
			}
		}
		break;

		case FTDM_SIGEVENT_PROGRESS_MEDIA:
		{
			if ((session = ftdm_channel_get_session(sigmsg->channel, 0))) {
				channel = switch_core_session_get_channel(session);
				switch_channel_mark_pre_answered(channel);
				switch_core_session_rwunlock(session);
			}
		}
		break;

		case FTDM_SIGEVENT_UP:
		{
			if ((session = ftdm_channel_get_session(sigmsg->channel, 0))) {
				channel = switch_core_session_get_channel(session);
				switch_channel_mark_answered(channel);
				ftdm_enable_channel_dtmf(sigmsg->channel, channel);
				switch_core_session_rwunlock(session);
			}
		}
		break;

		case FTDM_SIGEVENT_SIGSTATUS_CHANGED:
		{
			ftdm_signaling_status_t sigstatus = sigmsg->ev_data.sigstatus.status;
			switch_log_printf(SWITCH_CHANNEL_LOG, SWITCH_LOG_INFO, "%d:%d signalling changed to: %s\n",
					spanid, chanid, ftdm_signaling_status2str(sigstatus));
		}
		break;

		case FTDM_SIGEVENT_PROCEED:{} break;
		case FTDM_SIGEVENT_INDICATION_COMPLETED:{} break;

		default:
		{
			switch_log_printf(SWITCH_CHANNEL_LOG, SWITCH_LOG_WARNING, "Unhandled event %d from R2 for channel %d:%d\n",
			sigmsg->event_id, spanid, chanid);
		}
		break;
	}

	return status;
}

static FIO_SIGNAL_CB_FUNCTION(on_clear_channel_signal)
{
	switch_core_session_t *session = NULL;
	switch_channel_t *channel = NULL;
	ftdm_caller_data_t *caller_data;
	uint32_t spanid, chanid;

	ftdm_log(FTDM_LOG_DEBUG, "got clear channel sig [%s]\n", ftdm_signal_event2str(sigmsg->event_id));

	caller_data = ftdm_channel_get_caller_data(sigmsg->channel);
	chanid = ftdm_channel_get_id(sigmsg->channel);
	spanid = ftdm_channel_get_span_id(sigmsg->channel);

	if (on_common_signal(sigmsg) == FTDM_BREAK) {
		return FTDM_SUCCESS;
	}

    switch(sigmsg->event_id) {
    case FTDM_SIGEVENT_START:
		{
			return ftdm_channel_from_event(sigmsg, &session);
		}
		break;

    case FTDM_SIGEVENT_STOP:
    case FTDM_SIGEVENT_RESTART:
		{
			private_t *tech_pvt = NULL;
			while((session = ftdm_channel_get_session(sigmsg->channel, 0))) {
				tech_pvt = switch_core_session_get_private(session);
				switch_set_flag_locked(tech_pvt, TFLAG_DEAD);
				channel = switch_core_session_get_channel(session);
				switch_channel_hangup(channel, caller_data->hangup_cause);
				ftdm_channel_clear_token(sigmsg->channel, switch_core_session_get_uuid(session));
				switch_core_session_rwunlock(session);
			}
		}
		break;
    case FTDM_SIGEVENT_UP:
		{
			if ((session = ftdm_channel_get_session(sigmsg->channel, 0))) {
				channel = switch_core_session_get_channel(session);
				switch_channel_mark_answered(channel);
				ftdm_enable_channel_dtmf(sigmsg->channel, channel);
				switch_core_session_rwunlock(session);
			} else {
				const char *uuid = ftdm_channel_get_uuid(sigmsg->channel, 0);

				switch_log_printf(SWITCH_CHANNEL_LOG, SWITCH_LOG_ERROR, "Session for channel %d:%d not found [UUID: %s]\n",
					spanid, chanid, (uuid) ? uuid : "N/A");
			}
		}
    case FTDM_SIGEVENT_PROGRESS_MEDIA:
		{
			if ((session = ftdm_channel_get_session(sigmsg->channel, 0))) {
				channel = switch_core_session_get_channel(session);
				switch_channel_mark_pre_answered(channel);
				switch_core_session_rwunlock(session);
			} else {
				const char *uuid = ftdm_channel_get_uuid(sigmsg->channel, 0);

				switch_log_printf(SWITCH_CHANNEL_LOG, SWITCH_LOG_ERROR, "Session for channel %d:%d not found [UUID: %s]\n",
					spanid, chanid, (uuid) ? uuid : "N/A");
			}
		}
		break;
	case FTDM_SIGEVENT_PROGRESS:
	case FTDM_SIGEVENT_RINGING:
		{
			if ((session = ftdm_channel_get_session(sigmsg->channel, 0))) {
				channel = switch_core_session_get_channel(session);
				switch_channel_mark_ring_ready(channel);
				switch_core_session_rwunlock(session);
			} else {
				const char *uuid = ftdm_channel_get_uuid(sigmsg->channel, 0);

				switch_log_printf(SWITCH_CHANNEL_LOG, SWITCH_LOG_ERROR, "Session for channel %d:%d not found [UUID: %s]\n",
					spanid, chanid, (uuid) ? uuid : "N/A");
			}
		}
		break;	
	case FTDM_SIGEVENT_SIGSTATUS_CHANGED:
		{	
			ftdm_signaling_status_t sigstatus = sigmsg->ev_data.sigstatus.status;
			switch_log_printf(SWITCH_CHANNEL_LOG, SWITCH_LOG_INFO, "%d:%d signalling changed to :%s\n",
					spanid, chanid, ftdm_signaling_status2str(sigstatus));
		}
		break;
	case FTDM_SIGEVENT_PROCEED:
	case FTDM_SIGEVENT_FACILITY:
		/* FS does not have handlers for these messages, so ignore them for now */
		break;
	default:
		{
			switch_log_printf(SWITCH_CHANNEL_LOG, SWITCH_LOG_WARNING, "Unhandled msg type %d for channel %d:%d\n",
							  sigmsg->event_id, spanid, chanid);
		}
		break;
	}

	return FTDM_SUCCESS;
}

static FIO_SIGNAL_CB_FUNCTION(on_analog_signal)
{
	uint32_t spanid, chanid;
	ftdm_chan_type_t type;
	switch_status_t status = SWITCH_STATUS_FALSE;

	spanid = ftdm_channel_get_span_id(sigmsg->channel);
	chanid = ftdm_channel_get_span_id(sigmsg->channel);
	type = ftdm_channel_get_type(sigmsg->channel);

	if (on_common_signal(sigmsg) == FTDM_BREAK) {
		return FTDM_SUCCESS;
	}

	switch (type) {
	case FTDM_CHAN_TYPE_FXO:
	case FTDM_CHAN_TYPE_EM:
		{
			status = on_fxo_signal(sigmsg);
		}
		break;
	case FTDM_CHAN_TYPE_FXS:
		{
			status = on_fxs_signal(sigmsg);
		}
		break;
	default: 
		{
			switch_log_printf(SWITCH_CHANNEL_LOG, SWITCH_LOG_WARNING, "Unhandled analog channel type %d for channel %d:%d\n",
							  type, spanid, chanid);
		}
		break;
	}

	return status;
}

static void ftdm_logger(const char *file, const char *func, int line, int level, const char *fmt, ...)
{
    char *data = NULL;
    va_list ap;
	
    va_start(ap, fmt);

	if (switch_vasprintf(&data, fmt, ap) != -1) {
		switch_log_printf(SWITCH_CHANNEL_ID_LOG, file, (char *)func, line, NULL, level, "%s", data);
	}
	if (data) free(data);
    va_end(ap);

}

static uint32_t enable_analog_option(const char *str, uint32_t current_options)
{
	if (!strcasecmp(str, "3-way")) {
		current_options |= ANALOG_OPTION_3WAY;
		current_options &= ~ANALOG_OPTION_CALL_SWAP;
	} else if (!strcasecmp(str, "call-swap")) {
		current_options |= ANALOG_OPTION_CALL_SWAP;
		current_options &= ~ANALOG_OPTION_3WAY;
	}
	
	return current_options;
	
}

/* create ftdm_conf_node_t tree based on a fixed pattern XML configuration list 
 * last 2 args are for limited aka dumb recursivity
 * */
static int add_config_list_nodes(switch_xml_t swnode, ftdm_conf_node_t *rootnode, 
		const char *list_name, const char *list_element_name, 
		const char *sub_list_name, const char *sub_list_element_name)
{
	char *var, *val;
	switch_xml_t list;
	switch_xml_t element;
	switch_xml_t param;

	ftdm_conf_node_t *n_list;
	ftdm_conf_node_t *n_element;

	list = switch_xml_child(swnode, list_name);
	if (!list) {
		switch_log_printf(SWITCH_CHANNEL_LOG, SWITCH_LOG_ERROR, "no list %s found\n", list_name);
		return -1;
	}

	if ((FTDM_SUCCESS != ftdm_conf_node_create(list_name, &n_list, rootnode))) {
		switch_log_printf(SWITCH_CHANNEL_LOG, SWITCH_LOG_ERROR, "failed to create %s node\n", list_name);
		return -1;
	}

	for (element = switch_xml_child(list, list_element_name); element; element = element->next) {
		char *element_name = (char *) switch_xml_attr(element, "name");

		if (!element_name) {
			continue;
		}

		if ((FTDM_SUCCESS != ftdm_conf_node_create(list_element_name, &n_element, n_list))) {
			switch_log_printf(SWITCH_CHANNEL_LOG, SWITCH_LOG_ERROR, "failed to create %s node for %s\n", list_element_name, element_name);
			return -1;
		}
		ftdm_conf_node_add_param(n_element, "name", element_name);

		for (param = switch_xml_child(element, "param"); param; param = param->next) {
			var = (char *) switch_xml_attr_soft(param, "name");
			val = (char *) switch_xml_attr_soft(param, "value");
			ftdm_conf_node_add_param(n_element, var, val);
		}

		if (sub_list_name && sub_list_element_name) {
			if (add_config_list_nodes(element, n_element, sub_list_name, sub_list_element_name, NULL, NULL)) {
				return -1;
			}
		}
	}

	return 0;
}

static ftdm_conf_node_t *get_ss7_config_node(switch_xml_t cfg, const char *confname)
{
	switch_xml_t signode, ss7configs, isup, gen, param;
	ftdm_conf_node_t *rootnode, *list;
	char *var, *val;

	/* try to find the conf in the hash first */
	rootnode = switch_core_hash_find(globals.ss7_configs, confname);
	if (rootnode) {
		switch_log_printf(SWITCH_CHANNEL_LOG, SWITCH_LOG_DEBUG, "ss7 config %s was found in the hash already\n", confname);
		return rootnode;
	}
	switch_log_printf(SWITCH_CHANNEL_LOG, SWITCH_LOG_DEBUG, "not found %s config in hash, searching in xml ...\n", confname);

	signode = switch_xml_child(cfg, "signaling_configs");
	if (!signode) {
		switch_log_printf(SWITCH_CHANNEL_LOG, SWITCH_LOG_ERROR, "not found 'signaling_configs' XML config section\n");
		return NULL;
	}

	ss7configs = switch_xml_child(signode, "sngss7_configs");
	if (!ss7configs) {
		switch_log_printf(SWITCH_CHANNEL_LOG, SWITCH_LOG_ERROR, "not found 'sngss7_configs' XML config section\n");
		return NULL;
	}

	/* search the isup config */
	for (isup = switch_xml_child(ss7configs, "sng_isup"); isup; isup = isup->next) {
		char *name = (char *) switch_xml_attr(isup, "name");
		if (!name) {
			continue;
		}
		if (!strcasecmp(name, confname)) {
			break;
		}
	}

	if (!isup) {
		switch_log_printf(SWITCH_CHANNEL_LOG, SWITCH_LOG_ERROR, "not found '%s' sng_isup XML config section\n", confname);
		return NULL;
	}

	/* found our XML chunk, create the root node */
	if ((FTDM_SUCCESS != ftdm_conf_node_create("sng_isup", &rootnode, NULL))) {
		switch_log_printf(SWITCH_CHANNEL_LOG, SWITCH_LOG_ERROR, "failed to create root node for sng_isup config %s\n", confname);
		return NULL;
	}

	/* add sng_gen */
	gen = switch_xml_child(isup, "sng_gen");
	if (gen == NULL) {
		switch_log_printf(SWITCH_CHANNEL_LOG, SWITCH_LOG_ERROR, "failed to process sng_gen for sng_isup config %s\n", confname);
		ftdm_conf_node_destroy(rootnode);
		return NULL;
	}

	if ((FTDM_SUCCESS != ftdm_conf_node_create("sng_gen", &list, rootnode))) {
		switch_log_printf(SWITCH_CHANNEL_LOG, SWITCH_LOG_ERROR, "failed to create %s node for %s\n", "sng_gen", confname);
		ftdm_conf_node_destroy(rootnode);
		return NULL;
	}

	for (param = switch_xml_child(gen, "param"); param; param = param->next) {
		var = (char *) switch_xml_attr_soft(param, "name");
		val = (char *) switch_xml_attr_soft(param, "value");
		ftdm_conf_node_add_param(list, var, val);
	}

	/* add relay channels */
	if (add_config_list_nodes(isup, rootnode, "sng_relay", "relay_channel", NULL, NULL)) {
		switch_log_printf(SWITCH_CHANNEL_LOG, SWITCH_LOG_ERROR, "failed to process sng_relay for sng_isup config %s\n", confname);
		ftdm_conf_node_destroy(rootnode);
		return NULL;
	}

	/* add mtp1 links */
	if (add_config_list_nodes(isup, rootnode, "mtp1_links", "mtp1_link", NULL, NULL)) {
		switch_log_printf(SWITCH_CHANNEL_LOG, SWITCH_LOG_ERROR, "failed to process mtp1_links for sng_isup config %s\n", confname);
		ftdm_conf_node_destroy(rootnode);
		return NULL;
	}

	/* add mtp2 links */
	if (add_config_list_nodes(isup, rootnode, "mtp2_links", "mtp2_link", NULL, NULL)) {
		switch_log_printf(SWITCH_CHANNEL_LOG, SWITCH_LOG_ERROR, "failed to process mtp2_links for sng_isup config %s\n", confname);
		ftdm_conf_node_destroy(rootnode);
		return NULL;
	}

	/* add mtp3 links */
	if (add_config_list_nodes(isup, rootnode, "mtp3_links", "mtp3_link", NULL, NULL)) {
		switch_log_printf(SWITCH_CHANNEL_LOG, SWITCH_LOG_ERROR, "failed to process mtp3_links for sng_isup config %s\n", confname);
		ftdm_conf_node_destroy(rootnode);
		return NULL;
	}

	/* add mtp linksets */
	if (add_config_list_nodes(isup, rootnode, "mtp_linksets", "mtp_linkset", NULL, NULL)) {
		switch_log_printf(SWITCH_CHANNEL_LOG, SWITCH_LOG_ERROR, "failed to process mtp_linksets for sng_isup config %s\n", confname);
		ftdm_conf_node_destroy(rootnode);
		return NULL;
	}

	/* add mtp routes */
	if (add_config_list_nodes(isup, rootnode, "mtp_routes", "mtp_route", "linksets", "linkset")) {
		switch_log_printf(SWITCH_CHANNEL_LOG, SWITCH_LOG_ERROR, "failed to process mtp_routes for sng_isup config %s\n", confname);
		ftdm_conf_node_destroy(rootnode);
		return NULL;
	}

	/* add isup interfaces */
	if (add_config_list_nodes(isup, rootnode, "isup_interfaces", "isup_interface", NULL, NULL)) {
		switch_log_printf(SWITCH_CHANNEL_LOG, SWITCH_LOG_ERROR, "failed to process isup_interfaces for sng_isup config %s\n", confname);
		ftdm_conf_node_destroy(rootnode);
		return NULL;
	}

	/* add cc spans */
	if (add_config_list_nodes(isup, rootnode, "cc_spans", "cc_span", NULL, NULL)) {
		switch_log_printf(SWITCH_CHANNEL_LOG, SWITCH_LOG_ERROR, "failed to process cc_spans for sng_isup config %s\n", confname);
		ftdm_conf_node_destroy(rootnode);
		return NULL;
	}

	switch_core_hash_insert(globals.ss7_configs, confname, rootnode);

	switch_log_printf(SWITCH_CHANNEL_LOG, SWITCH_LOG_INFO, "Added SS7 node configuration %s\n", confname);
	return rootnode;
}

static int add_profile_parameters(switch_xml_t cfg, const char *profname, ftdm_conf_parameter_t *parameters, int len)
{
	switch_xml_t profnode, profile, param;
	int paramindex = 0;

	profnode = switch_xml_child(cfg, "config_profiles");
	if (!profnode) {
		switch_log_printf(SWITCH_CHANNEL_LOG, SWITCH_LOG_ERROR, "cannot find profile '%s', there is no 'config_profiles' XML section\n", profname);
		return 0;
	}

	/* search the profile */
	for (profile = switch_xml_child(profnode, "profile"); profile; profile = profile->next) {
		char *name = (char *) switch_xml_attr(profile, "name");
		if (!name) {
			continue;
		}
		if (!strcasecmp(name, profname)) {
			break;
		}
	}

	if (!profile) {
		switch_log_printf(SWITCH_CHANNEL_LOG, SWITCH_LOG_ERROR, "failed to find profile '%s'\n", profname);
		return 0;
	}

	for (param = switch_xml_child(profile, "param"); param; param = param->next) {
		char *var = (char *) switch_xml_attr_soft(param, "name");
		char *val = (char *) switch_xml_attr_soft(param, "value");
		if (!var || !val) {
			continue;
		}
		parameters[paramindex].var = var;
		parameters[paramindex].val = val;
		paramindex++;
	}

	return paramindex;
}

static void parse_bri_pri_spans(switch_xml_t cfg, switch_xml_t spans)
{
	switch_xml_t myspan, param;

	for (myspan = switch_xml_child(spans, "span"); myspan; myspan = myspan->next) {
		ftdm_status_t zstatus = FTDM_FAIL;
		const char *context = "default";
		const char *dialplan = "XML";
		ftdm_conf_parameter_t spanparameters[30];
		char *id = (char *) switch_xml_attr(myspan, "id");
		char *name = (char *) switch_xml_attr(myspan, "name");
		char *configname = (char *) switch_xml_attr(myspan, "cfgprofile");
		ftdm_span_t *span = NULL;
		uint32_t span_id = 0;
		unsigned paramindex = 0;

		if (!name && !id) {
			switch_log_printf(SWITCH_CHANNEL_LOG, SWITCH_LOG_ERROR, "sangoma isdn span missing required attribute 'id' or 'name', skipping ...\n");
			continue;
		}

		if (name) {
			zstatus = ftdm_span_find_by_name(name, &span);
		} else {
			if (switch_is_number(id)) {
				span_id = atoi(id);
				zstatus = ftdm_span_find(span_id, &span);
			}

			if (zstatus != FTDM_SUCCESS) {
				zstatus = ftdm_span_find_by_name(id, &span);
			}
		}

		if (zstatus != FTDM_SUCCESS) {
			ftdm_log(FTDM_LOG_ERROR, "Error finding FreeTDM span id:%s name:%s\n", switch_str_nil(id), switch_str_nil(name));
			continue;
		}
		
		if (!span_id) {
			span_id = ftdm_span_get_id(span);
		}

		memset(spanparameters, 0, sizeof(spanparameters));
		paramindex = 0;

		if (configname) {
			paramindex = add_profile_parameters(cfg, configname, spanparameters, ftdm_array_len(spanparameters));
			if (paramindex) {
				ftdm_log(FTDM_LOG_DEBUG, "Added %d parameters from profile %s for span %d\n", paramindex, configname, span_id);
			}
		}

		/* some defaults first */
		SPAN_CONFIG[span_id].limit_backend = "hash";
		SPAN_CONFIG[span_id].limit_reset_event = FTDM_LIMIT_RESET_ON_TIMEOUT;

		for (param = switch_xml_child(myspan, "param"); param; param = param->next) {
			char *var = (char *) switch_xml_attr_soft(param, "name");
			char *val = (char *) switch_xml_attr_soft(param, "value");

			if (ftdm_array_len(spanparameters) - 1 == paramindex) {
				switch_log_printf(SWITCH_CHANNEL_LOG, SWITCH_LOG_ERROR, "Too many parameters for ss7 span, ignoring any parameter after %s\n", var);
				break;
			}

			if (!strcasecmp(var, "context")) {
				context = val;
			} else if (!strcasecmp(var, "dialplan")) {
				dialplan = val;
			} else if (!strcasecmp(var, "call_limit_backend")) {
				SPAN_CONFIG[span_id].limit_backend = val;
				ftdm_log(FTDM_LOG_DEBUG, "Using limit backend %s for span %d\n", SPAN_CONFIG[span_id].limit_backend, span_id);
			} else if (!strcasecmp(var, "call_limit_rate")) {
				int calls;
				int seconds;
				if (sscanf(val, "%d/%d", &calls, &seconds) != 2) {
					ftdm_log(FTDM_LOG_ERROR, "Invalid %s parameter, format example: 3/1 for 3 calls per second\n", var);
				} else {
					if (calls < 1 || seconds < 1) {
						ftdm_log(FTDM_LOG_ERROR, "Invalid %s parameter value, minimum call limit must be 1 per second\n", var);
					} else {
						SPAN_CONFIG[span_id].limit_calls = calls;
						SPAN_CONFIG[span_id].limit_seconds = seconds;
					}
				}
			} else if (!strcasecmp(var, "call_limit_reset_event")) {
				if (!strcasecmp(val, "answer")) {
					SPAN_CONFIG[span_id].limit_reset_event = FTDM_LIMIT_RESET_ON_ANSWER;
				} else {
					ftdm_log(FTDM_LOG_ERROR, "Invalid %s parameter value, only accepted event is 'answer'\n", var);
				}
			} else {
				spanparameters[paramindex].var = var;
				spanparameters[paramindex].val = val;
				paramindex++;
			}
		}

		if (ftdm_configure_span_signaling(span, 
						  "sangoma_isdn", 
						  on_clear_channel_signal,
						  spanparameters) != FTDM_SUCCESS) {
			ftdm_log(FTDM_LOG_ERROR, "Error configuring Sangoma ISDN FreeTDM span %d\n", span_id);
			continue;
		}
		SPAN_CONFIG[span_id].span = span;
		switch_copy_string(SPAN_CONFIG[span_id].context, context, sizeof(SPAN_CONFIG[span_id].context));
		switch_copy_string(SPAN_CONFIG[span_id].dialplan, dialplan, sizeof(SPAN_CONFIG[span_id].dialplan));
		switch_copy_string(SPAN_CONFIG[span_id].type, "Sangoma (ISDN)", sizeof(SPAN_CONFIG[span_id].type));
		ftdm_log(FTDM_LOG_DEBUG, "Configured Sangoma ISDN FreeTDM span %d\n", span_id);
		ftdm_span_start(span);
	}
}

static switch_status_t load_config(void)
{
	const char *cf = "freetdm.conf";
	switch_xml_t cfg, xml, settings, param, spans, myspan;
	ftdm_conf_node_t *ss7confnode = NULL;
	ftdm_span_t *boost_spans[FTDM_MAX_PHYSICAL_SPANS_PER_LOGICAL_SPAN];
	ftdm_span_t *boost_span = NULL;
	unsigned boosti = 0;
	unsigned int i = 0;
	ftdm_channel_t *fchan = NULL;
	ftdm_iterator_t *chaniter = NULL;
	ftdm_iterator_t *curr = NULL;

	memset(boost_spans, 0, sizeof(boost_spans));
	memset(&globals, 0, sizeof(globals));
	switch_mutex_init(&globals.mutex, SWITCH_MUTEX_NESTED, module_pool);
	if (!(xml = switch_xml_open_cfg(cf, &cfg, NULL))) {
		switch_log_printf(SWITCH_CHANNEL_LOG, SWITCH_LOG_ERROR, "open of %s failed\n", cf);
		return SWITCH_STATUS_TERM;
	}
	
	if ((settings = switch_xml_child(cfg, "settings"))) {
		for (param = switch_xml_child(settings, "param"); param; param = param->next) {
			char *var = (char *) switch_xml_attr_soft(param, "name");
			char *val = (char *) switch_xml_attr_soft(param, "value");

			if (!strcasecmp(var, "debug")) {
				globals.debug = atoi(val);
			} else if (!strcasecmp(var, "hold-music")) {
				switch_set_string(globals.hold_music, val);
			} else if (!strcasecmp(var, "crash-on-assert")) {
				globals.crash_on_assert = switch_true(val);
			} else if (!strcasecmp(var, "sip-headers")) {
				globals.sip_headers = switch_true(val);
			} else if (!strcasecmp(var, "enable-analog-option")) {
				globals.analog_options = enable_analog_option(val, globals.analog_options);
			}
		}
	}

	if ((spans = switch_xml_child(cfg, "sangoma_pri_spans"))) { 
		parse_bri_pri_spans(cfg, spans);
	}

	if ((spans = switch_xml_child(cfg, "sangoma_bri_spans"))) {
		parse_bri_pri_spans(cfg, spans);
	}

	switch_core_hash_init(&globals.ss7_configs, module_pool);
	if ((spans = switch_xml_child(cfg, "sangoma_ss7_spans"))) {
		for (myspan = switch_xml_child(spans, "span"); myspan; myspan = myspan->next) {
			ftdm_status_t zstatus = FTDM_FAIL;
			const char *context = "default";
			const char *dialplan = "XML";
			ftdm_conf_parameter_t spanparameters[30];
			char *id = (char *) switch_xml_attr(myspan, "id");
			char *name = (char *) switch_xml_attr(myspan, "name");
			char *configname = (char *) switch_xml_attr(myspan, "config");
			ftdm_span_t *span = NULL;
			uint32_t span_id = 0;
			unsigned paramindex = 0;
			if (!name && !id) {
				switch_log_printf(SWITCH_CHANNEL_LOG, SWITCH_LOG_ERROR, "ss7 span missing required attribute 'id' or 'name', skipping ...\n");
				continue;
			}
			if (!configname) {
				switch_log_printf(SWITCH_CHANNEL_LOG, SWITCH_LOG_ERROR, "ss7 span missing required attribute, skipping ...\n");
				continue;
			}
			if (name) {
				zstatus = ftdm_span_find_by_name(name, &span);
			} else {
				if (switch_is_number(id)) {
					span_id = atoi(id);
					zstatus = ftdm_span_find(span_id, &span);
				}

				if (zstatus != FTDM_SUCCESS) {
					zstatus = ftdm_span_find_by_name(id, &span);
				}
			}

			if (zstatus != FTDM_SUCCESS) {
				ftdm_log(FTDM_LOG_ERROR, "Error finding FreeTDM span id:%s name:%s\n", switch_str_nil(id), switch_str_nil(name));
				continue;
			}
			
			if (!span_id) {
				span_id = ftdm_span_get_id(span);
			}

			ss7confnode = get_ss7_config_node(cfg, configname);
			if (!ss7confnode) {
				ftdm_log(FTDM_LOG_ERROR, "Error finding ss7config '%s' for FreeTDM span id: %s\n", configname, switch_str_nil(id));
				continue;
			}

			memset(spanparameters, 0, sizeof(spanparameters));
			paramindex = 0;
			spanparameters[paramindex].var = "confnode";
			spanparameters[paramindex].ptr = ss7confnode;
			paramindex++;
			for (param = switch_xml_child(myspan, "param"); param; param = param->next) {
				char *var = (char *) switch_xml_attr_soft(param, "name");
				char *val = (char *) switch_xml_attr_soft(param, "value");

				if (ftdm_array_len(spanparameters) - 1 == paramindex) {
					switch_log_printf(SWITCH_CHANNEL_LOG, SWITCH_LOG_ERROR, "Too many parameters for ss7 span, ignoring any parameter after %s\n", var);
					break;
				}

				if (!strcasecmp(var, "context")) {
					context = val;
				} else if (!strcasecmp(var, "dialplan")) {
					dialplan = val;
				} else {
					spanparameters[paramindex].var = var;
					spanparameters[paramindex].val = val;
					paramindex++;
				}
			}

			if (ftdm_configure_span_signaling(span, 
						          "sangoma_ss7", 
						          on_clear_channel_signal,
							  spanparameters) != FTDM_SUCCESS) {
				ftdm_log(FTDM_LOG_ERROR, "Error configuring ss7 FreeTDM span %d\n", span_id);
				continue;
			}
			SPAN_CONFIG[span_id].span = span;
			switch_copy_string(SPAN_CONFIG[span_id].context, context, sizeof(SPAN_CONFIG[span_id].context));
			switch_copy_string(SPAN_CONFIG[span_id].dialplan, dialplan, sizeof(SPAN_CONFIG[span_id].dialplan));
			switch_copy_string(SPAN_CONFIG[span_id].type, "Sangoma (SS7)", sizeof(SPAN_CONFIG[span_id].type));
			ftdm_log(FTDM_LOG_DEBUG, "Configured ss7 FreeTDM span %d with config node %s\n", span_id, configname);
			ftdm_span_start(span);
		}
	}

	if ((spans = switch_xml_child(cfg, "analog_spans"))) {
		for (myspan = switch_xml_child(spans, "span"); myspan; myspan = myspan->next) {
			char *id = (char *) switch_xml_attr(myspan, "id");
			char *name = (char *) switch_xml_attr(myspan, "name");
			ftdm_status_t zstatus = FTDM_FAIL;
			const char *context = "default";
			const char *dialplan = "XML";
			const char *tonegroup = NULL;
			char *digit_timeout = NULL;
			char *max_digits = NULL;
			char *hotline = NULL;
			char *dial_regex = NULL;
			char *hold_music = NULL;
			char *fail_dial_regex = NULL;
			const char *enable_callerid = "true";
			const char *answer_polarity = "false";
			const char *hangup_polarity = "false";
			int polarity_delay = 600;
			int callwaiting = 1;

			uint32_t span_id = 0, to = 0, max = 0;
			ftdm_span_t *span = NULL;
			analog_option_t analog_options = ANALOG_OPTION_NONE;

			if (name) {
				zstatus = ftdm_span_find_by_name(name, &span);
			} else {
				if (switch_is_number(id)) {
					span_id = atoi(id);
					zstatus = ftdm_span_find(span_id, &span);
				}

				if (zstatus != FTDM_SUCCESS) {
					zstatus = ftdm_span_find_by_name(id, &span);
				}
			}

			if (zstatus != FTDM_SUCCESS) {
				ftdm_log(FTDM_LOG_ERROR, "Error finding FreeTDM span id:%s name:%s\n", switch_str_nil(id), switch_str_nil(name));
				continue;
			}
			
			if (!span_id) {
				span_id = ftdm_span_get_id(span);
			}

			/* some defaults first */
			SPAN_CONFIG[span_id].limit_backend = "hash";
			SPAN_CONFIG[span_id].limit_reset_event = FTDM_LIMIT_RESET_ON_TIMEOUT;
			
			for (param = switch_xml_child(myspan, "param"); param; param = param->next) {
				char *var = (char *) switch_xml_attr_soft(param, "name");
				char *val = (char *) switch_xml_attr_soft(param, "value");

				switch_log_printf(SWITCH_CHANNEL_LOG, SWITCH_LOG_DEBUG, "analog_spans var = %s\n", var);
				if (!strcasecmp(var, "tonegroup")) {
					tonegroup = val;
				} else if (!strcasecmp(var, "digit_timeout") || !strcasecmp(var, "digit-timeout")) {
					digit_timeout = val;
				} else if (!strcasecmp(var, "context")) {
					context = val;
				} else if (!strcasecmp(var, "dialplan")) {
					dialplan = val;
				} else if (!strcasecmp(var, "call_limit_backend")) {
					SPAN_CONFIG[span_id].limit_backend = val;
					ftdm_log(FTDM_LOG_DEBUG, "Using limit backend %s for span %d\n", SPAN_CONFIG[span_id].limit_backend, span_id);
				} else if (!strcasecmp(var, "call_limit_rate")) {
					int calls;
					int seconds;
					if (sscanf(val, "%d/%d", &calls, &seconds) != 2) {
						ftdm_log(FTDM_LOG_ERROR, "Invalid %s parameter, format example: 3/1 for 3 calls per second\n", var);
					} else {
						if (calls < 1 || seconds < 1) {
							ftdm_log(FTDM_LOG_ERROR, "Invalid %s parameter value, minimum call limit must be 1 per second\n", var);
						} else {
							SPAN_CONFIG[span_id].limit_calls = calls;
							SPAN_CONFIG[span_id].limit_seconds = seconds;
						}
					}
				} else if (!strcasecmp(var, "call_limit_reset_event")) {
					if (!strcasecmp(val, "answer")) {
						SPAN_CONFIG[span_id].limit_reset_event = FTDM_LIMIT_RESET_ON_ANSWER;
					} else {
						ftdm_log(FTDM_LOG_ERROR, "Invalid %s parameter value, only accepted event is 'answer'\n", var);
					}
				} else if (!strcasecmp(var, "dial-regex")) {
					dial_regex = val;
				} else if (!strcasecmp(var, "enable-callerid")) {
					enable_callerid = val;
				} else if (!strcasecmp(var, "answer-polarity-reverse")) {
					answer_polarity = val;
				} else if (!strcasecmp(var, "hangup-polarity-reverse")) {
					hangup_polarity = val;
				} else if (!strcasecmp(var, "polarity-delay")) {
					polarity_delay = atoi(val);
				} else if (!strcasecmp(var, "fail-dial-regex")) {
					fail_dial_regex = val;
				} else if (!strcasecmp(var, "hold-music")) {
					hold_music = val;
				} else if (!strcasecmp(var, "max_digits") || !strcasecmp(var, "max-digits")) {
					max_digits = val;
				} else if (!strcasecmp(var, "hotline")) {
					hotline = val;
				} else if (!strcasecmp(var, "callwaiting")) {
					callwaiting = switch_true(val) ? 1 : 0;
				} else if (!strcasecmp(var, "enable-analog-option")) {
					analog_options = enable_analog_option(val, analog_options);
				}
			}
				
			if (!id && !name) {
				switch_log_printf(SWITCH_CHANNEL_LOG, SWITCH_LOG_ERROR, "span missing required param 'id'\n");
				continue;
			}
			
			if (!tonegroup) {
				tonegroup = "us";
			}
			
			if (digit_timeout) {
				to = atoi(digit_timeout);
			}

			if (max_digits) {
				max = atoi(max_digits);
			}

			if (name) {
				zstatus = ftdm_span_find_by_name(name, &span);
			} else {
				if (switch_is_number(id)) {
					span_id = atoi(id);
					zstatus = ftdm_span_find(span_id, &span);
				}

				if (zstatus != FTDM_SUCCESS) {
					zstatus = ftdm_span_find_by_name(id, &span);
				}
			}

			if (zstatus != FTDM_SUCCESS) {
				ftdm_log(FTDM_LOG_ERROR, "Error finding FreeTDM span id:%s name:%s\n", switch_str_nil(id), switch_str_nil(name));
				continue;
			}
			
			if (!span_id) {
				span_id = ftdm_span_get_id(span);
			}

			if (ftdm_configure_span(span, "analog", on_analog_signal, 
								   "tonemap", tonegroup, 
								   "digit_timeout", &to,
								   "max_dialstr", &max,
								   "hotline", hotline ? hotline : "",
								   "enable_callerid", enable_callerid,
								   "answer_polarity_reverse", answer_polarity,
								   "hangup_polarity_reverse", hangup_polarity,
								   "polarity_delay", &polarity_delay,
								   "callwaiting", &callwaiting,
								   FTDM_TAG_END) != FTDM_SUCCESS) {
				ftdm_log(FTDM_LOG_ERROR, "Error configuring FreeTDM analog span %s\n", ftdm_span_get_name(span));
				continue;
			}

			SPAN_CONFIG[span_id].span = span;
			switch_set_string(SPAN_CONFIG[span_id].context, context);
			switch_set_string(SPAN_CONFIG[span_id].dialplan, dialplan);
			SPAN_CONFIG[span_id].analog_options = analog_options | globals.analog_options;
			
			chaniter = ftdm_span_get_chan_iterator(span, NULL);
			curr = chaniter;
			for (curr = chaniter; curr; curr = ftdm_iterator_next(curr)) {
				fchan = ftdm_iterator_current(curr);
				ftdm_channel_set_private(fchan, &SPAN_CONFIG[span_id].pvts[i]);
			}
			ftdm_iterator_free(chaniter);
			
			if (dial_regex) {
				switch_set_string(SPAN_CONFIG[span_id].dial_regex, dial_regex);
			}

			if (fail_dial_regex) {
				switch_set_string(SPAN_CONFIG[span_id].fail_dial_regex, fail_dial_regex);
			}

			if (hold_music) {
				switch_set_string(SPAN_CONFIG[span_id].hold_music, hold_music);
			}
			switch_copy_string(SPAN_CONFIG[span_id].type, "analog", sizeof(SPAN_CONFIG[span_id].type));
			ftdm_span_start(span);
		}
	}

	if ((spans = switch_xml_child(cfg, "analog_em_spans"))) {
		for (myspan = switch_xml_child(spans, "span"); myspan; myspan = myspan->next) {
			char *id = (char *) switch_xml_attr(myspan, "id");
			char *name = (char *) switch_xml_attr(myspan, "name");
			ftdm_status_t zstatus = FTDM_FAIL;
			const char *context = "default";
			const char *dialplan = "XML";
			const char *tonegroup = NULL;
			char *digit_timeout = NULL;
			char *max_digits = NULL;
			char *dial_regex = NULL;
			char *hold_music = NULL;
			char *fail_dial_regex = NULL;
			uint32_t span_id = 0, to = 0, max = 0;
			ftdm_span_t *span = NULL;
			analog_option_t analog_options = ANALOG_OPTION_NONE;

			for (param = switch_xml_child(myspan, "param"); param; param = param->next) {
				char *var = (char *) switch_xml_attr_soft(param, "name");
				char *val = (char *) switch_xml_attr_soft(param, "value");

				if (!strcasecmp(var, "tonegroup")) {
					tonegroup = val;
				} else if (!strcasecmp(var, "digit_timeout") || !strcasecmp(var, "digit-timeout")) {
					digit_timeout = val;
				} else if (!strcasecmp(var, "context")) {
					context = val;
				} else if (!strcasecmp(var, "dialplan")) {
					dialplan = val;
				} else if (!strcasecmp(var, "dial-regex")) {
					dial_regex = val;
				} else if (!strcasecmp(var, "fail-dial-regex")) {
					fail_dial_regex = val;
				} else if (!strcasecmp(var, "hold-music")) {
					hold_music = val;
				} else if (!strcasecmp(var, "max_digits") || !strcasecmp(var, "max-digits")) {
					max_digits = val;
				} else if (!strcasecmp(var, "enable-analog-option")) {
					analog_options = enable_analog_option(val, analog_options);
				}
			}
				
			if (!id && !name) {
				switch_log_printf(SWITCH_CHANNEL_LOG, SWITCH_LOG_ERROR, "span missing required param 'id'\n");
				continue;
			}

			
			if (!tonegroup) {
				tonegroup = "us";
			}
			
			if (digit_timeout) {
				to = atoi(digit_timeout);
			}

			if (max_digits) {
				max = atoi(max_digits);
			}


			if (name) {
				zstatus = ftdm_span_find_by_name(name, &span);
			} else {
				if (switch_is_number(id)) {
					span_id = atoi(id);
					zstatus = ftdm_span_find(span_id, &span);
				}

				if (zstatus != FTDM_SUCCESS) {
					zstatus = ftdm_span_find_by_name(id, &span);
				}
			}

			if (zstatus != FTDM_SUCCESS) {
				ftdm_log(FTDM_LOG_ERROR, "Error finding FreeTDM span id:%s name:%s\n", switch_str_nil(id), switch_str_nil(name));
				continue;
			}
			
			if (!span_id) {
				span_id = ftdm_span_get_id(span);
			}


			if (ftdm_configure_span(span, "analog_em", on_analog_signal, 
								   "tonemap", tonegroup, 
								   "digit_timeout", &to,
								   "max_dialstr", &max,
								   FTDM_TAG_END) != FTDM_SUCCESS) {
				ftdm_log(FTDM_LOG_ERROR, "Error starting FreeTDM span %d\n", span_id);
				continue;
			}

			SPAN_CONFIG[span_id].span = span;
			switch_set_string(SPAN_CONFIG[span_id].context, context);
			switch_set_string(SPAN_CONFIG[span_id].dialplan, dialplan);
			SPAN_CONFIG[span_id].analog_options = analog_options | globals.analog_options;
			
			if (dial_regex) {
				switch_set_string(SPAN_CONFIG[span_id].dial_regex, dial_regex);
			}

			if (fail_dial_regex) {
				switch_set_string(SPAN_CONFIG[span_id].fail_dial_regex, fail_dial_regex);
			}

			if (hold_music) {
				switch_set_string(SPAN_CONFIG[span_id].hold_music, hold_music);
			}
			switch_copy_string(SPAN_CONFIG[span_id].type, "analog_em", sizeof(SPAN_CONFIG[span_id].type));
			ftdm_span_start(span);
		}
	}

	if ((spans = switch_xml_child(cfg, "pri_spans"))) {
		for (myspan = switch_xml_child(spans, "span"); myspan; myspan = myspan->next) {
			char *name = (char *) switch_xml_attr(myspan, "name");
			ftdm_conf_parameter_t spanparameters[10];
			ftdm_status_t zstatus = FTDM_FAIL;
			const char *context = "default";
			const char *dialplan = "XML";
			unsigned paramindex = 0;
			ftdm_span_t *span = NULL;
			uint32_t span_id = 0;

			if (!name) {
				switch_log_printf(SWITCH_CHANNEL_LOG, SWITCH_LOG_ERROR, "span missing required attribute 'name'\n");
				continue;
			}

			memset(spanparameters, 0, sizeof(spanparameters));

			for (param = switch_xml_child(myspan, "param"); param; param = param->next) {
				char *var = (char *) switch_xml_attr_soft(param, "name");
				char *val = (char *) switch_xml_attr_soft(param, "value");

				if (ftdm_array_len(spanparameters) - 1 == paramindex) {
					ftdm_log(FTDM_LOG_ERROR, "Too many parameters for pri span '%s', ignoring everything after '%s'\n", name, var);
					break;
				}

				if (ftdm_strlen_zero(var) || ftdm_strlen_zero(val)) {
					ftdm_log(FTDM_LOG_WARNING, "Skipping parameter with empty name or value\n");
					continue;
				}

				if (!strcasecmp(var, "context")) {
					context = val;
				} else if (!strcasecmp(var, "dialplan")) {
					dialplan = val;
				} else {
					spanparameters[paramindex].var = var;
					spanparameters[paramindex].val = val;
					paramindex++;
				}
			}

			zstatus = ftdm_span_find_by_name(name, &span);
			if (zstatus != FTDM_SUCCESS) {
				ftdm_log(FTDM_LOG_ERROR, "Error finding FreeTDM span %s\n", name);
				continue;
			}

			span_id = ftdm_span_get_id(span);
			if (ftdm_configure_span_signaling(span, "isdn", on_clear_channel_signal, spanparameters) != FTDM_SUCCESS) {
				ftdm_log(FTDM_LOG_ERROR, "Error configuring FreeTDM span %s\n", name);
				continue;
			}

			SPAN_CONFIG[span_id].span = span;
			switch_copy_string(SPAN_CONFIG[span_id].context, context, sizeof(SPAN_CONFIG[span_id].context));
			switch_copy_string(SPAN_CONFIG[span_id].dialplan, dialplan, sizeof(SPAN_CONFIG[span_id].dialplan));
			switch_copy_string(SPAN_CONFIG[span_id].type, "isdn", sizeof(SPAN_CONFIG[span_id].type));

			ftdm_span_start(span);
		}
	}

	if ((spans = switch_xml_child(cfg, "pritap_spans"))) {
		for (myspan = switch_xml_child(spans, "span"); myspan; myspan = myspan->next) {

			char *name = (char *) switch_xml_attr(myspan, "name");

			ftdm_status_t zstatus = FTDM_FAIL;
			unsigned paramindex = 0;
			ftdm_conf_parameter_t spanparameters[10];
			const char *context = "default";
			const char *dialplan = "XML";
			ftdm_span_t *span = NULL;
			int span_id = 0;

			if (!name) {
				switch_log_printf(SWITCH_CHANNEL_LOG, SWITCH_LOG_ERROR, "span missing required attribute 'name'\n");
				continue;
			}

			memset(spanparameters, 0, sizeof(spanparameters));

			for (param = switch_xml_child(myspan, "param"); param; param = param->next) {
				char *var = (char *) switch_xml_attr_soft(param, "name");
				char *val = (char *) switch_xml_attr_soft(param, "value");

				if (ftdm_array_len(spanparameters) - 1 == paramindex) {
					ftdm_log(FTDM_LOG_ERROR, "Too many parameters for pritap span '%s', ignoring everything after '%s'\n", name, var);
					break;
				}

				if (!strcasecmp(var, "context")) {
					context = val;
				} else if (!strcasecmp(var, "dialplan")) {
					dialplan = val;
				} else {
					spanparameters[paramindex].var = var;
					spanparameters[paramindex].val = val;
					paramindex++;
				}
			}
	
			zstatus = ftdm_span_find_by_name(name, &span);
			if (zstatus != FTDM_SUCCESS) {
				ftdm_log(FTDM_LOG_ERROR, "Error finding FreeTDM span %s\n", name);
				continue;
			}

			span_id = ftdm_span_get_id(span);
			if (ftdm_configure_span_signaling(span, "pritap", on_clear_channel_signal, spanparameters) != FTDM_SUCCESS) {
				ftdm_log(FTDM_LOG_ERROR, "Error configuring FreeTDM span %s\n", name);
				continue;
			}

			SPAN_CONFIG[span_id].span = span;
			switch_copy_string(SPAN_CONFIG[span_id].context, context, sizeof(SPAN_CONFIG[span_id].context));
			switch_copy_string(SPAN_CONFIG[span_id].dialplan, dialplan, sizeof(SPAN_CONFIG[span_id].dialplan));
			switch_copy_string(SPAN_CONFIG[span_id].type, "isdn", sizeof(SPAN_CONFIG[span_id].type));

			ftdm_span_start(span);
		}
	}


	if ((spans = switch_xml_child(cfg, "libpri_spans"))) {
		for (myspan = switch_xml_child(spans, "span"); myspan; myspan = myspan->next) {
			char *name = (char *) switch_xml_attr(myspan, "name");
			ftdm_conf_parameter_t spanparameters[10];
			ftdm_status_t zstatus = FTDM_FAIL;
			const char *context  = "default";
			const char *dialplan = "XML";
			unsigned paramindex = 0;
			ftdm_span_t *span = NULL;
			uint32_t span_id = 0;

			if (!name) {
				switch_log_printf(SWITCH_CHANNEL_LOG, SWITCH_LOG_ERROR, "span missing required attribute 'name'\n");
				continue;
			}

			memset(spanparameters, 0, sizeof(spanparameters));

			for (param = switch_xml_child(myspan, "param"); param; param = param->next) {
				char *var = (char *) switch_xml_attr_soft(param, "name");
				char *val = (char *) switch_xml_attr_soft(param, "value");

				if (ftdm_array_len(spanparameters) - 1 == paramindex) {
					ftdm_log(FTDM_LOG_ERROR, "Too many parameters for libpri span, ignoring everything after '%s'\n", var);
					break;
				}

				if (ftdm_strlen_zero(var) || ftdm_strlen_zero(val)) {
					ftdm_log(FTDM_LOG_WARNING, "Skipping parameter with empty name or value\n");
					continue;
				}

				if (!strcasecmp(var, "context")) {
					context = val;
				} else if (!strcasecmp(var, "dialplan")) {
					dialplan = val;
				} else {
					spanparameters[paramindex].var = var;
					spanparameters[paramindex].val = val;
					paramindex++;
				}
			}

			zstatus = ftdm_span_find_by_name(name, &span);
			if (zstatus != FTDM_SUCCESS) {
				ftdm_log(FTDM_LOG_ERROR, "Error finding FreeTDM span %s\n", name);
				continue;
			}

			span_id = ftdm_span_get_id(span);
			if (ftdm_configure_span_signaling(span, "libpri", on_clear_channel_signal, spanparameters) != FTDM_SUCCESS) {
				ftdm_log(FTDM_LOG_ERROR, "Error configuring FreeTDM span %s\n", name);
				continue;
			}

			SPAN_CONFIG[span_id].span = span;
			switch_copy_string(SPAN_CONFIG[span_id].context, context, sizeof(SPAN_CONFIG[span_id].context));
			switch_copy_string(SPAN_CONFIG[span_id].dialplan, dialplan, sizeof(SPAN_CONFIG[span_id].dialplan));
			switch_copy_string(SPAN_CONFIG[span_id].type, "isdn", sizeof(SPAN_CONFIG[span_id].type));

			ftdm_span_start(span);
		}
	}

	if ((spans = switch_xml_child(cfg, "boost_spans"))) {
		for (myspan = switch_xml_child(spans, "span"); myspan; myspan = myspan->next) {
			char *id = (char *) switch_xml_attr(myspan, "id");
			char *name = (char *) switch_xml_attr(myspan, "name");
			char *sigmod = (char *) switch_xml_attr(myspan, "sigmod");
			ftdm_status_t zstatus = FTDM_FAIL;
			const char *context = "default";
			const char *dialplan = "XML";
			uint32_t span_id = 0;
			ftdm_span_t *span = NULL;
			ftdm_conf_parameter_t spanparameters[30];
			unsigned paramindex = 0;
			
			if (!id && !name) {
				switch_log_printf(SWITCH_CHANNEL_LOG, SWITCH_LOG_ERROR, "boost span requires an id or name as attribute: <span id=ftid|name=ftname>\n");
				continue;
			}
			memset(spanparameters, 0, sizeof(spanparameters));
			if (sigmod) {
				spanparameters[paramindex].var = "sigmod";
				spanparameters[paramindex].val = sigmod;
				paramindex++;
			}

			for (param = switch_xml_child(myspan, "param"); param; param = param->next) {
				char *var = (char *) switch_xml_attr_soft(param, "name");
				char *val = (char *) switch_xml_attr_soft(param, "value");

				if (ftdm_array_len(spanparameters) - 1 == paramindex) {
					switch_log_printf(SWITCH_CHANNEL_LOG, SWITCH_LOG_ERROR, "Too many parameters for boost span, ignoring any parameter after %s\n", var);
					break;
				}

				if (!strcasecmp(var, "context")) {
					context = val;
				} else if (!strcasecmp(var, "dialplan")) {
					dialplan = val;
				} else {
					spanparameters[paramindex].var = var;
					spanparameters[paramindex].val = val;
					paramindex++;
				}
			}

			if (name) {
				zstatus = ftdm_span_find_by_name(name, &span);
			} else {
				if (switch_is_number(id)) {
					span_id = atoi(id);
					zstatus = ftdm_span_find(span_id, &span);
				}

				if (zstatus != FTDM_SUCCESS) {
					zstatus = ftdm_span_find_by_name(id, &span);
				}
			}

			if (zstatus != FTDM_SUCCESS) {
				ftdm_log(FTDM_LOG_ERROR, "Error finding FreeTDM span id:%s name:%s\n", switch_str_nil(id), switch_str_nil(name));
				continue;
			}
			
			if (!span_id) {
				span_id = ftdm_span_get_id(span);
			}

			if (ftdm_configure_span_signaling(span, "sangoma_boost", on_clear_channel_signal, spanparameters) != FTDM_SUCCESS) {
				ftdm_log(FTDM_LOG_ERROR, "Error starting FreeTDM span %d error: %s\n", span_id, ftdm_span_get_last_error(span));
				continue;
			}

			SPAN_CONFIG[span_id].span = span;
			switch_copy_string(SPAN_CONFIG[span_id].context, context, sizeof(SPAN_CONFIG[span_id].context));
			switch_copy_string(SPAN_CONFIG[span_id].dialplan, dialplan, sizeof(SPAN_CONFIG[span_id].dialplan));

			switch_copy_string(SPAN_CONFIG[span_id].type, "Sangoma (boost)", sizeof(SPAN_CONFIG[span_id].type));
			boost_spans[boosti++] = span;
		}
	}

	if ((spans = switch_xml_child(cfg, "r2_spans"))) {
		for (myspan = switch_xml_child(spans, "span"); myspan; myspan = myspan->next) {
			char *name = (char *) switch_xml_attr(myspan, "name");
			char *configname = (char *) switch_xml_attr(myspan, "cfgprofile");
			ftdm_status_t zstatus = FTDM_FAIL;

			/* common non r2 stuff */
			const char *context = "default";
			const char *dialplan = "XML";
			char *dial_regex = NULL;
			char *fail_dial_regex = NULL;
			uint32_t span_id = 0;
			ftdm_span_t *span = NULL;

			ftdm_conf_parameter_t spanparameters[30];
			unsigned paramindex = 0;

			if (!name) {
				switch_log_printf(SWITCH_CHANNEL_LOG, SWITCH_LOG_ERROR, "'name' attribute required for R2 spans!\n");
				continue;
			}

			memset(spanparameters, 0, sizeof(spanparameters));

			if (configname) {
				paramindex = add_profile_parameters(cfg, configname, spanparameters, ftdm_array_len(spanparameters));
				if (paramindex) {
					ftdm_log(FTDM_LOG_DEBUG, "Added %d parameters from profile %s for span %d\n", paramindex, configname, span_id);
				}
			}

			for (param = switch_xml_child(myspan, "param"); param; param = param->next) {
				char *var = (char *) switch_xml_attr_soft(param, "name");
				char *val = (char *) switch_xml_attr_soft(param, "value");

				/* string parameters */
				if (!strcasecmp(var, "context")) {
					context = val;
				} else if (!strcasecmp(var, "dialplan")) {
					dialplan = val;
				} else if (!strcasecmp(var, "dial-regex")) {
					dial_regex = val;
				} else if (!strcasecmp(var, "fail-dial-regex")) {
					fail_dial_regex = val;
				} else {
					spanparameters[paramindex].var = var;
					spanparameters[paramindex].val = val;
					paramindex++;
				}
			}

			zstatus = ftdm_span_find_by_name(name, &span);
			if (zstatus != FTDM_SUCCESS) {
				ftdm_log(FTDM_LOG_ERROR, "Error finding FreeTDM R2 Span '%s'\n", name);
				continue;
			}
			span_id = ftdm_span_get_id(span);

			if (ftdm_configure_span_signaling(span, "r2", on_r2_signal, spanparameters) != FTDM_SUCCESS) {
				ftdm_log(FTDM_LOG_ERROR, "Error configuring FreeTDM R2 span %s, error: %s\n", 
				name, ftdm_span_get_last_error(span));
				continue;
			}

			if (dial_regex) {
				switch_set_string(SPAN_CONFIG[span_id].dial_regex, dial_regex);
			}

			if (fail_dial_regex) {
				switch_set_string(SPAN_CONFIG[span_id].fail_dial_regex, fail_dial_regex);
			}

			SPAN_CONFIG[span_id].span = span;
			switch_copy_string(SPAN_CONFIG[span_id].context, context, sizeof(SPAN_CONFIG[span_id].context));
			switch_copy_string(SPAN_CONFIG[span_id].dialplan, dialplan, sizeof(SPAN_CONFIG[span_id].dialplan));
			switch_copy_string(SPAN_CONFIG[span_id].type, "R2", sizeof(SPAN_CONFIG[span_id].type));

			if (ftdm_span_start(span) == FTDM_FAIL) {
				ftdm_log(FTDM_LOG_ERROR, "Error starting FreeTDM R2 span %s, error: %s\n", name, ftdm_span_get_last_error(span));
				continue;
			}
		}
	}

	/* start all boost spans now that we're done configuring. Unfortunately at this point boost modules have the limitation
	 * of needing all spans to be configured before starting them */
	for (i=0 ; i < boosti; i++) {
		boost_span = boost_spans[i];
		ftdm_log(FTDM_LOG_DEBUG, "Starting boost span %d\n", ftdm_span_get_id(boost_span));
		if (ftdm_span_start(boost_span) == FTDM_FAIL) {
			ftdm_log(FTDM_LOG_ERROR, "Error starting boost FreeTDM span %d, error: %s\n",
					ftdm_span_get_id(boost_span), ftdm_span_get_last_error(boost_span));
			continue;
		}
	}

	if (globals.crash_on_assert) {
		ftdm_log(FTDM_LOG_WARNING, "Crash on assert enabled\n");
		ftdm_global_set_crash_policy(FTDM_CRASH_ON_ASSERT);
	}

	switch_xml_free(xml);

	return SWITCH_STATUS_SUCCESS;
}

void dump_chan(ftdm_span_t *span, uint32_t chan_id, switch_stream_handle_t *stream)
{
	uint32_t span_id;
	uint32_t phspan_id, phchan_id;
	const char *chan_type;
	const char *state;
	const char *last_state;
	const char *uuid = NULL;
	char sessionid[255];
	float txgain, rxgain;
	switch_core_session_t *session = NULL;
	ftdm_alarm_flag_t alarmflag;
	ftdm_caller_data_t *caller_data;
	ftdm_channel_t *ftdmchan;
	ftdm_signaling_status_t sigstatus = FTDM_SIG_STATE_DOWN;

	if (chan_id > ftdm_span_get_chan_count(span)) {
		return;
	}

	strcpy(sessionid, "(none)");
	ftdmchan = ftdm_span_get_channel(span, chan_id);
	span_id = ftdm_span_get_id(span);

	phspan_id = ftdm_channel_get_ph_span_id(ftdmchan);
	phchan_id = ftdm_channel_get_ph_id(ftdmchan);
	chan_type = ftdm_chan_type2str(ftdm_channel_get_type(ftdmchan));
	state = ftdm_channel_get_state_str(ftdmchan);
	last_state = ftdm_channel_get_last_state_str(ftdmchan);
	ftdm_channel_command(ftdmchan, FTDM_COMMAND_GET_RX_GAIN, &rxgain);
	ftdm_channel_command(ftdmchan, FTDM_COMMAND_GET_TX_GAIN, &txgain);
	caller_data = ftdm_channel_get_caller_data(ftdmchan);
	ftdm_channel_get_sig_status(ftdmchan, &sigstatus);
	ftdm_channel_get_alarms(ftdmchan, &alarmflag);

	uuid = ftdm_channel_get_uuid(ftdmchan, 0);
	if (!zstr(uuid)) {
		if (!(session = switch_core_session_locate(uuid))) {
			snprintf(sessionid, sizeof(sessionid), "%s (dead)", uuid);
		} else {
			snprintf(sessionid, sizeof(sessionid), "%s", uuid);
			switch_core_session_rwunlock(session);
		}
	}

	stream->write_function(stream,
						   "span_id: %u\n"
						   "chan_id: %u\n"
						   "physical_span_id: %u\n"
						   "physical_chan_id: %u\n"
						   "physical_status: %s\n"
						   "signaling_status: %s\n"
						   "type: %s\n"
						   "state: %s\n"
						   "last_state: %s\n"
						   "txgain: %3.2f\n"
						   "rxgain: %3.2f\n"
						   "cid_date: %s\n"
						   "cid_name: %s\n"
						   "cid_num: %s\n"
						   "ani: %s\n"
						   "aniII: %s\n"
						   "dnis: %s\n"
						   "rdnis: %s\n"
						   "cause: %s\n"
						   "session: %s\n\n",
						   span_id,
						   chan_id,
						   phspan_id,
						   phchan_id,
					  	   alarmflag ? "alarmed" : "ok",
					           ftdm_signaling_status2str(sigstatus),
						   chan_type,
						   state,
						   last_state,
						   txgain,
						   rxgain,
						   caller_data->cid_date,
						   caller_data->cid_name,
						   caller_data->cid_num.digits,
						   caller_data->ani.digits,
						   caller_data->aniII,
						   caller_data->dnis.digits,
						   caller_data->rdnis.digits,
						   switch_channel_cause2str(caller_data->hangup_cause),
						   sessionid);
}

void dump_chan_xml(ftdm_span_t *span, uint32_t chan_id, switch_stream_handle_t *stream)
{
	uint32_t span_id;
	uint32_t phspan_id, phchan_id;
	const char *chan_type;
	const char *state;
	const char *last_state;
	float txgain, rxgain;
	ftdm_caller_data_t *caller_data;
	ftdm_channel_t *ftdmchan;
	ftdm_alarm_flag_t alarmflag;
	ftdm_signaling_status_t sigstatus = FTDM_SIG_STATE_DOWN;

	if (chan_id > ftdm_span_get_chan_count(span)) {
		return;
	}

	ftdmchan = ftdm_span_get_channel(span, chan_id);
	span_id = ftdm_span_get_id(span);

	phspan_id = ftdm_channel_get_ph_span_id(ftdmchan);
	phchan_id = ftdm_channel_get_ph_id(ftdmchan);
	chan_type = ftdm_chan_type2str(ftdm_channel_get_type(ftdmchan));
	state = ftdm_channel_get_state_str(ftdmchan);
	last_state = ftdm_channel_get_last_state_str(ftdmchan);
	ftdm_channel_command(ftdmchan, FTDM_COMMAND_GET_RX_GAIN, &rxgain);
	ftdm_channel_command(ftdmchan, FTDM_COMMAND_GET_TX_GAIN, &txgain);
	caller_data = ftdm_channel_get_caller_data(ftdmchan);
	ftdm_channel_get_sig_status(ftdmchan, &sigstatus);
	ftdm_channel_get_alarms(ftdmchan, &alarmflag);


	stream->write_function(stream,
						   " <channel>\n"
						   "  <span-id>%u</span-id>\n"
						   "  <chan-id>%u</chan-id>>\n"
						   "  <physical-span-id>%u</physical-span-id>\n"
						   "  <physical-chan-id>%u</physical-chan-id>\n"
						   "  <physical-status>%s</physical-status>\n"
						   "  <signaling-status>%s</signaling-status>\n"
						   "  <type>%s</type>\n"
						   "  <state>%s</state>\n"
						   "  <last-state>%s</last-state>\n"
						   "  <txgain>%3.2f</txgain>\n"
						   "  <rxgain>%3.2f</rxgain>\n"
						   "  <cid-date>%s</cid-date>\n"
						   "  <cid-name>%s</cid-name>\n"
						   "  <cid-num>%s</cid-num>\n"
						   "  <ani>%s</ani>\n"
						   "  <aniII>%s</aniII>\n"
						   "  <dnis>%s</dnis>\n"
						   "  <rdnis>%s</rdnis>\n"
						   "  <cause>%s</cause>\n"
						   " </channel>\n",
						   span_id,
						   chan_id,
						   phspan_id,
						   phchan_id,
						   alarmflag ? "alarmed" : "ok",
					     	   ftdm_signaling_status2str(sigstatus),
						   chan_type,
						   state,
						   last_state,
						   txgain,
						   rxgain,
						   caller_data->cid_date,
						   caller_data->cid_name,
						   caller_data->cid_num.digits,
						   caller_data->ani.digits,
						   caller_data->aniII,
						   caller_data->dnis.digits,
						   caller_data->rdnis.digits,
						   switch_channel_cause2str(caller_data->hangup_cause));
}

#define FT_SYNTAX "USAGE:\n" \
"--------------------------------------------------------------------------------\n" \
"ftdm list\n" \
"ftdm start|stop <span_name|span_id>\n" \
"ftdm restart <span_id|span_name> <chan_id>\n" \
"ftdm dump <span_id|span_name> [<chan_id>]\n" \
"ftdm sigstatus get|set [<span_id|span_name>] [<channel>] [<sigstatus>]\n" \
"ftdm trace <path> <span_id|span_name> [<chan_id>]\n" \
"ftdm notrace <span_id|span_name> [<chan_id>]\n" \
"ftdm q931_pcap <span_id> on|off [pcapfilename without suffix]\n" \
"ftdm gains <txgain> <rxgain> <span_id> [<chan_id>]\n" \
"ftdm dtmf on|off <span_id> [<chan_id>]\n" \
"--------------------------------------------------------------------------------\n"
SWITCH_STANDARD_API(ft_function)
{
	char *mycmd = NULL, *argv[10] = { 0 };
	int argc = 0;
	ftdm_iterator_t *chaniter = NULL;
	ftdm_iterator_t *curr = NULL;

	if (!zstr(cmd) && (mycmd = strdup(cmd))) {
		argc = switch_separate_string(mycmd, ' ', argv, (sizeof(argv) / sizeof(argv[0])));
	}

	if (!argc) {
		stream->write_function(stream, "%s", FT_SYNTAX);
		goto end;
	}

	if (!strcasecmp(argv[0], "sigstatus")) {
		ftdm_span_t *span = NULL;
		ftdm_signaling_status_t sigstatus;

		if (argc < 3) {
			stream->write_function(stream, "-ERR Usage: ftdm sigstatus get|set [<span_id>] [<channel>] [<sigstatus>]\n");
			goto end;
		}
		if (!strcasecmp(argv[1], "get") && argc < 3) {
			stream->write_function(stream, "-ERR sigstatus get usage: get <span_id>\n");
			goto end;
		}
		if (!strcasecmp(argv[1], "set") && argc != 5) {
			stream->write_function(stream, "-ERR sigstatus set usage: set <span_id> <channel>|all <sigstatus>\n");
			goto end;
		}

		ftdm_span_find_by_name(argv[2], &span);
		if (!span) {
			stream->write_function(stream, "-ERR invalid span\n");
			goto end;
		}

		if (!strcasecmp(argv[1], "get")) {
			if (argc == 4) {
				uint32_t chan_id = atol(argv[3]);
				ftdm_channel_t *fchan = ftdm_span_get_channel(span, chan_id);
				if (!fchan) {
					stream->write_function(stream, "-ERR failed to get channel id '%d'\n", chan_id);
					goto end;
				}

				if ((FTDM_SUCCESS == ftdm_channel_get_sig_status(fchan, &sigstatus))) {
					stream->write_function(stream, "channel %d signaling status: %s\n", chan_id, ftdm_signaling_status2str(sigstatus));
				} else {
					stream->write_function(stream, "-ERR failed to get channel sigstatus\n");
				}
				goto end;
			} else {
				if ((FTDM_SUCCESS == ftdm_span_get_sig_status(span, &sigstatus))) {
					stream->write_function(stream, "signaling_status: %s\n", ftdm_signaling_status2str(sigstatus));
				} else {
					stream->write_function(stream, "-ERR failed to read span status: %s\n", ftdm_span_get_last_error(span));
				}
			}
			goto end;
		}
		if (!strcasecmp(argv[1], "set")) {
			sigstatus = ftdm_str2ftdm_signaling_status(argv[4]);

			if (!strcasecmp(argv[3], "all")) {
				if ((FTDM_SUCCESS == ftdm_span_set_sig_status(span, sigstatus))) {
					stream->write_function(stream, "Signaling status of all channels from span %s set to %s\n",
							ftdm_span_get_name(span), ftdm_signaling_status2str(sigstatus));
				} else {
					stream->write_function(stream, "-ERR failed to set span sigstatus to '%s'\n", ftdm_signaling_status2str(sigstatus));
				}
				goto end;
			} else {
				uint32_t chan_id = atol(argv[3]);
				ftdm_channel_t *fchan = ftdm_span_get_channel(span, chan_id);
				if (!fchan) {
					stream->write_function(stream, "-ERR failed to get channel id '%d'\n", chan_id);
					goto end;
				}

				if ((FTDM_SUCCESS == ftdm_channel_set_sig_status(fchan, sigstatus))) {
					stream->write_function(stream, "Signaling status of channel %d set to %s\n", chan_id,
							ftdm_signaling_status2str(sigstatus));
				} else {
					stream->write_function(stream, "-ERR failed to set span sigstatus to '%s'\n", ftdm_signaling_status2str(sigstatus));
				}
				goto end;
			}
		}

	} else if (!strcasecmp(argv[0], "dump")) {
		if (argc < 2) {
			stream->write_function(stream, "-ERR Usage: ftdm dump <span_id> [<chan_id>]\n");
			goto end;
		} else {
			uint32_t chan_id = 0;
			ftdm_span_t *span;
			char *as = NULL;
			
			ftdm_span_find_by_name(argv[1], &span);
			
			if (argc > 2) {
				if (argv[3] && !strcasecmp(argv[2], "as")) {
					as = argv[3];
				} else {
					chan_id = atoi(argv[2]);
				}
			}

			if (argv[4] && !strcasecmp(argv[3], "as")) {
				as = argv[4];
			}

			if (!zstr(as) && !strcasecmp(as, "xml")) {
				stream->write_function(stream, "<channels>\n");
				if (!span) {
					stream->write_function(stream, "<error>invalid span</error>\n");
				} else {
					if (chan_id) {
						if(chan_id > ftdm_span_get_chan_count(span)) {
							stream->write_function(stream, "<error>invalid channel</error>\n");
						} else {
							dump_chan_xml(span, chan_id, stream);
						}
					} else {
						chaniter = ftdm_span_get_chan_iterator(span, NULL);
						for (curr = chaniter; curr; curr = ftdm_iterator_next(curr)) {
							dump_chan_xml(span, ftdm_channel_get_id(ftdm_iterator_current(curr)), stream);
						}
						ftdm_iterator_free(chaniter);
						
					}
				}
				stream->write_function(stream, "</channels>\n");
			} else {
				if (!span) {
					stream->write_function(stream, "-ERR invalid span\n");
				} else {
					if (chan_id) {
						if(chan_id > ftdm_span_get_chan_count(span)) {
							stream->write_function(stream, "-ERR invalid channel\n");
						} else {
							char *dbgstr = NULL;
							ftdm_channel_t *fchan = ftdm_span_get_channel(span, chan_id);
							dump_chan(span, chan_id, stream);
							dbgstr = ftdm_channel_get_history_str(fchan);
							stream->write_function(stream, "%s\n", dbgstr);
							ftdm_free(dbgstr);
						}
					} else {
						stream->write_function(stream, "+OK\n");
						chaniter = ftdm_span_get_chan_iterator(span, NULL);
						for (curr = chaniter; curr; curr = ftdm_iterator_next(curr)) {
							dump_chan(span, ftdm_channel_get_id(ftdm_iterator_current(curr)), stream);
						}
						ftdm_iterator_free(chaniter);
						
					}
				}
			}
		}
	} else if (!strcasecmp(argv[0], "list")) {
		int j;
		for (j = 0 ; j < FTDM_MAX_SPANS_INTERFACE; j++) {
			if (SPAN_CONFIG[j].span) {
				ftdm_channel_t *fchan;
				ftdm_alarm_flag_t alarmbits = FTDM_ALARM_NONE;
				const char *flags = "none";
				ftdm_signaling_status_t sigstatus;

				if (SPAN_CONFIG[j].analog_options & ANALOG_OPTION_3WAY) {
					flags = "3way";
				} else if (SPAN_CONFIG[j].analog_options & ANALOG_OPTION_CALL_SWAP) {
					flags = "call swap";
				}
				fchan = ftdm_span_get_channel(SPAN_CONFIG[j].span, 1);
				ftdm_channel_get_alarms(fchan, &alarmbits);
				
				if ((FTDM_SUCCESS == ftdm_span_get_sig_status(SPAN_CONFIG[j].span, &sigstatus))) {
					stream->write_function(stream,
										   "+OK\n"
										   "span: %u (%s)\n"
										   "type: %s\n"		
										   "physical_status: %s\n"
										   "signaling_status: %s\n"
										   "chan_count: %u\n"
										   "dialplan: %s\n"
										   "context: %s\n"
										   "dial_regex: %s\n"
										   "fail_dial_regex: %s\n"
										   "hold_music: %s\n"
										   "analog_options %s\n",
										   j,
										   ftdm_span_get_name(SPAN_CONFIG[j].span),
										   SPAN_CONFIG[j].type,
										   alarmbits ? "alarmed" : "ok",
										   ftdm_signaling_status2str(sigstatus),
										   ftdm_span_get_chan_count(SPAN_CONFIG[j].span),
										   SPAN_CONFIG[j].dialplan,
										   SPAN_CONFIG[j].context,
										   SPAN_CONFIG[j].dial_regex,
										   SPAN_CONFIG[j].fail_dial_regex,
										   SPAN_CONFIG[j].hold_music,
										   flags
										   );
				} else {
					stream->write_function(stream,
										   "+OK\n"
										   "span: %u (%s)\n"
										   "type: %s\n"
										   "physical_status: %s\n"
										   "chan_count: %u\n"
										   "dialplan: %s\n"
										   "context: %s\n"
										   "dial_regex: %s\n"
										   "fail_dial_regex: %s\n"
										   "hold_music: %s\n"
										   "analog_options %s\n",
										   j,
										   ftdm_span_get_name(SPAN_CONFIG[j].span),
										   SPAN_CONFIG[j].type,
										   alarmbits ? "alarmed" : "ok",
										   ftdm_span_get_chan_count(SPAN_CONFIG[j].span),
										   SPAN_CONFIG[j].dialplan,
										   SPAN_CONFIG[j].context,
										   SPAN_CONFIG[j].dial_regex,
										   SPAN_CONFIG[j].fail_dial_regex,
										   SPAN_CONFIG[j].hold_music,
										   flags
										   );
				}
			}
		}
	} else if (!strcasecmp(argv[0], "stop") || !strcasecmp(argv[0], "start")) {
		char *span_name = argv[1];
		ftdm_span_t *span = NULL;
		ftdm_status_t status;

		if (span_name) {
			ftdm_span_find_by_name(span_name, &span);
		}

		if (!span) {
			stream->write_function(stream, "-ERR no span\n");
			goto end;
		}
		
		if (!strcasecmp(argv[0], "stop")) {
			status = ftdm_span_stop(span);
		} else {
			status = ftdm_span_start(span);
		}
		
		stream->write_function(stream, status == FTDM_SUCCESS ? "+OK\n" : "-ERR failure\n");
		
		goto end;

		/*Q931ToPcap enhancement*/
	} else if (!strcasecmp(argv[0], "q931_pcap")) {
		int32_t span_id = 0;
                ftdm_span_t *span;
		const char *pcapfn = NULL;
		char *tmp_path = NULL;

                if (argc < 3) {
                        stream->write_function(stream, "-ERR Usage: ftdm q931_pcap <span_id> on|off [pcapfilename without suffix]\n");
                        goto end;
                }
		span_id = atoi(argv[1]);
		if (!(span_id && (span = SPAN_CONFIG[span_id].span))) {
                                stream->write_function(stream, "-ERR invalid span\n");
				goto end;
                } 

		/*Look for a given file name or use default file name*/
		if (argc > 3) {
			if(argv[3]){
				pcapfn=argv[3];
			}
		}
		else {
			pcapfn="q931";
		}

		/*Add log directory path to file name*/
		tmp_path=switch_mprintf("%s%s%s.pcap", SWITCH_GLOBAL_dirs.log_dir, SWITCH_PATH_SEPARATOR, pcapfn);
		
		if(!strcasecmp(argv[2], "on")) {
			if (ftdm_configure_span(span, "isdn", on_clear_channel_signal, "q931topcap", 1, "pcapfilename", tmp_path, FTDM_TAG_END) != FTDM_SUCCESS) {
                                ftdm_log(FTDM_LOG_WARNING, "Error couldn't (re-)enable Q931-To-Pcap!\n");
				goto end;
                        } else {
				stream->write_function(stream, "+OK\n");
			}
		} else if(!strcasecmp(argv[2], "off")) {
			if (ftdm_configure_span(span, "isdn", on_clear_channel_signal, "q931topcap", 0, FTDM_TAG_END) != FTDM_SUCCESS) {
                                ftdm_log(FTDM_LOG_ERROR, "Error couldn't enable Q931-To-Pcap!\n");
                                goto end;
			} else {
                                stream->write_function(stream, "+OK\n");
                        }
                } else {
			stream->write_function(stream, "-ERR Usage: ft q931_pcap <span_id> on|off [pcapfilename without suffix]\n");
                        goto end;
		}

	} else if (!strcasecmp(argv[0], "dtmf")) {
		unsigned i = 0;
		uint32_t chan_id = 0;
		unsigned schan_count = 0;
		ftdm_span_t *span = NULL;
		ftdm_command_t fcmd = FTDM_COMMAND_ENABLE_DTMF_DETECT;
		ftdm_channel_t *fchan;
		if (argc < 3) {
			stream->write_function(stream, "-ERR Usage: dtmf on|off <span_id> [<chan_id>]\n");
			goto end;
		}

		if (switch_true(argv[1])) {
			fcmd = FTDM_COMMAND_ENABLE_DTMF_DETECT;
		} else {
			fcmd = FTDM_COMMAND_DISABLE_DTMF_DETECT;
		}

		ftdm_span_find_by_name(argv[2], &span);
		if (!span) {
			stream->write_function(stream, "-ERR invalid span\n");
			goto end;
		}
		schan_count = ftdm_span_get_chan_count(span);
		if (argc > 3) {
			chan_id = atoi(argv[3]);
			if (chan_id > schan_count) {
				stream->write_function(stream, "-ERR invalid chan\n");
				goto end;
			}
		}

		if (chan_id) {
			fchan = ftdm_span_get_channel(span, chan_id);
			ftdm_channel_command(fchan, fcmd, NULL);
		} else {
			for (i = 1; i <= schan_count; i++) {
				fchan = ftdm_span_get_channel(span, i);
				ftdm_channel_command(fchan, fcmd, NULL);
			}
		}

		stream->write_function(stream, "+OK DTMF detection was %s\n", fcmd == FTDM_COMMAND_ENABLE_DTMF_DETECT ? "enabled" : "disabled");
	} else if (!strcasecmp(argv[0], "trace")) {
		char tracepath[255];
		unsigned i = 0;
		uint32_t chan_id = 0;
		uint32_t span_id = 0;
		uint32_t chan_count = 0;
		ftdm_span_t *span = NULL;
		ftdm_channel_t *chan = NULL;
		if (argc < 3) {
			stream->write_function(stream, "-ERR Usage: ftdm trace <path> <span_id> [<chan_id>]\n");
			goto end;
		} 
		ftdm_span_find_by_name(argv[2], &span);
		if (!span) {
			stream->write_function(stream, "-ERR invalid span\n");
			goto end;
		}
		chan_count = ftdm_span_get_chan_count(span);
		if (argc > 3) {
			chan_id = atoi(argv[3]);
			if (chan_id > chan_count) {
				stream->write_function(stream, "-ERR invalid chan\n");
				goto end;
			}
		}
		span_id = ftdm_span_get_id(span);
		if (chan_id) {
			chan = ftdm_span_get_channel(span, chan_id);
			snprintf(tracepath, sizeof(tracepath), "%s-in-s%dc%d", argv[1], span_id, chan_id);
			ftdm_channel_command(chan, FTDM_COMMAND_TRACE_INPUT, tracepath);
			snprintf(tracepath, sizeof(tracepath), "%s-out-s%dc%d", argv[1], span_id, chan_id);
			ftdm_channel_command(chan, FTDM_COMMAND_TRACE_OUTPUT, tracepath);
		} else {
			for (i = 1; i <= chan_count; i++) {
				chan = ftdm_span_get_channel(span, i);
				snprintf(tracepath, sizeof(tracepath), "%s-in-s%dc%d", argv[1], span_id, i);
				ftdm_channel_command(chan, FTDM_COMMAND_TRACE_INPUT, tracepath);
				snprintf(tracepath, sizeof(tracepath), "%s-out-s%dc%d", argv[1], span_id, i);
				ftdm_channel_command(chan, FTDM_COMMAND_TRACE_OUTPUT, tracepath);
			}
		}
		stream->write_function(stream, "+OK trace enabled with prefix path %s\n", argv[1]);
	} else if (!strcasecmp(argv[0], "notrace")) {
		uint32_t i = 0;
		uint32_t chan_id = 0;
		uint32_t chan_count = 0;
		ftdm_channel_t *fchan = NULL;
		ftdm_span_t *span = NULL;
		if (argc < 2) {
			stream->write_function(stream, "-ERR Usage: ftdm notrace <span_id> [<chan_id>]\n");
			goto end;
		} 
		ftdm_span_find_by_name(argv[1], &span);
		if (!span) {
			stream->write_function(stream, "-ERR invalid span\n");
			goto end;
		}
		chan_count = ftdm_span_get_chan_count(span);
		if (argc > 2) {
			chan_id = atoi(argv[2]);
			if (chan_id > chan_count) {
				stream->write_function(stream, "-ERR invalid chan\n");
				goto end;
			}
		}
		if (chan_id) {
			fchan = ftdm_span_get_channel(span, chan_id);
			ftdm_channel_command(fchan, FTDM_COMMAND_TRACE_END_ALL, NULL);
		} else {
			for (i = 1; i <= chan_count; i++) {
				fchan = ftdm_span_get_channel(span, i);
				ftdm_channel_command(fchan, FTDM_COMMAND_TRACE_END_ALL, NULL);
			}
		}
		stream->write_function(stream, "+OK trace disabled\n");
	} else if (!strcasecmp(argv[0], "gains")) {
		unsigned int i = 0;
		float txgain = 0.0;
		float rxgain = 0.0;
		uint32_t chan_id = 0;
		uint32_t ccount = 0;
		ftdm_channel_t *chan;
		ftdm_span_t *span = NULL;
		if (argc < 4) {
			stream->write_function(stream, "-ERR Usage: ft gains <txgain> <rxgain> <span_id> [<chan_id>]\n");
			goto end;
		} 
		ftdm_span_find_by_name(argv[3], &span);
		if (!span) {
			stream->write_function(stream, "-ERR invalid span\n");
			goto end;
		}
		if (argc > 4) {
			chan_id = atoi(argv[4]);
			if (chan_id > ftdm_span_get_chan_count(span)) {
				stream->write_function(stream, "-ERR invalid chan\n");
				goto end;
			}
		}
		i = sscanf(argv[1], "%f", &rxgain);
		i += sscanf(argv[2], "%f", &txgain);
		if (i != 2) {
			stream->write_function(stream, "-ERR invalid gains\n");
			goto end;
		}

		if (chan_id) {
			chan = ftdm_span_get_channel(span, chan_id);
			ftdm_channel_command(chan, FTDM_COMMAND_SET_RX_GAIN, &rxgain);
			ftdm_channel_command(chan, FTDM_COMMAND_SET_TX_GAIN, &txgain);
		} else {
			ccount = ftdm_span_get_chan_count(span);
			for (i = 1; i < ccount; i++) {
				chan = ftdm_span_get_channel(span, i);
				ftdm_channel_command(chan, FTDM_COMMAND_SET_RX_GAIN, &rxgain);
				ftdm_channel_command(chan, FTDM_COMMAND_SET_TX_GAIN, &txgain);
			}
		}
		stream->write_function(stream, "+OK gains set to Rx %f and Tx %f\n", rxgain, txgain);
	} else if (!strcasecmp(argv[0], "restart")) {
		uint32_t chan_id = 0;
		ftdm_channel_t *chan;
		ftdm_span_t *span = NULL;
		if (argc < 3) {
			stream->write_function(stream, "-ERR Usage: ftdm restart <span_id> <chan_id>\n");
			goto end;
		}
		ftdm_span_find_by_name(argv[1], &span);
		if (!span) {
			stream->write_function(stream, "-ERR invalid span\n");
			goto end;
		}
		
		chan_id = atoi(argv[2]);
		chan = ftdm_span_get_channel(span, chan_id);
		if (!chan) {
			stream->write_function(stream, "-ERR Could not find chan\n");
			goto end;
		}
		stream->write_function(stream, "Resetting channel %s:%s\n", argv[2], argv[3]);
		ftdm_channel_reset(chan);
	} else {

		char *rply = ftdm_api_execute(cmd);
		
		if (rply) {
			stream->write_function(stream, "%s", rply);
			ftdm_free(rply);
		} else {
			stream->write_function(stream, "-ERR Usage: %s\n", FT_SYNTAX);
		}
	}
	/*Q931ToPcap enhancement done*/

 end:

	switch_safe_free(mycmd);

	return SWITCH_STATUS_SUCCESS;
}

SWITCH_STANDARD_APP(enable_dtmf_function)
{
	private_t *tech_pvt;
	if (!switch_core_session_check_interface(session, freetdm_endpoint_interface)) {
		ftdm_log(FTDM_LOG_ERROR, "This application is only for FreeTDM channels.\n");
		return;
	}
	
	tech_pvt = switch_core_session_get_private(session);

	if (switch_test_flag(tech_pvt, TFLAG_DEAD)) {
        	switch_channel_hangup(switch_core_session_get_channel(session), SWITCH_CAUSE_LOSE_RACE);
		return;
	}
	
	ftdm_channel_command(tech_pvt->ftdmchan, FTDM_COMMAND_ENABLE_DTMF_DETECT, NULL);
	ftdm_log(FTDM_LOG_INFO, "DTMF detection enabled in channel %d:%d\n", ftdm_channel_get_id(tech_pvt->ftdmchan), ftdm_channel_get_span_id(tech_pvt->ftdmchan));
}

SWITCH_STANDARD_APP(disable_dtmf_function)
{
	private_t *tech_pvt;
	if (!switch_core_session_check_interface(session, freetdm_endpoint_interface)) {
		ftdm_log(FTDM_LOG_ERROR, "This application is only for FreeTDM channels.\n");
		return;
	}
	
	tech_pvt = switch_core_session_get_private(session);

	if (switch_test_flag(tech_pvt, TFLAG_DEAD)) {
        	switch_channel_hangup(switch_core_session_get_channel(session), SWITCH_CAUSE_LOSE_RACE);
		return;
	}
	
	ftdm_channel_command(tech_pvt->ftdmchan, FTDM_COMMAND_DISABLE_DTMF_DETECT, NULL);
	ftdm_log(FTDM_LOG_INFO, "DTMF detection Disabled in channel %d:%d\n", ftdm_channel_get_id(tech_pvt->ftdmchan), ftdm_channel_get_span_id(tech_pvt->ftdmchan));
}

SWITCH_STANDARD_APP(disable_ec_function)
{
	private_t *tech_pvt;
	int x = 0;

	if (!switch_core_session_check_interface(session, freetdm_endpoint_interface)) {
		ftdm_log(FTDM_LOG_ERROR, "This application is only for FreeTDM channels.\n");
		return;
	}
	
	tech_pvt = switch_core_session_get_private(session);

	if (switch_test_flag(tech_pvt, TFLAG_DEAD)) {
        switch_channel_hangup(switch_core_session_get_channel(session), SWITCH_CAUSE_LOSE_RACE);
        return;
    }
	
	ftdm_channel_command(tech_pvt->ftdmchan, FTDM_COMMAND_DISABLE_ECHOCANCEL, &x);
	ftdm_channel_command(tech_pvt->ftdmchan, FTDM_COMMAND_DISABLE_ECHOTRAIN, &x);
	ftdm_log(FTDM_LOG_INFO, "Echo Canceller Disabled\n");
}


SWITCH_MODULE_LOAD_FUNCTION(mod_freetdm_load)
{

	switch_api_interface_t *commands_api_interface;
	switch_application_interface_t *app_interface;

	module_pool = pool;

	ftdm_global_set_logger(ftdm_logger);

	ftdm_global_set_mod_directory(SWITCH_GLOBAL_dirs.mod_dir);

	ftdm_global_set_config_directory(SWITCH_GLOBAL_dirs.conf_dir);

	if (ftdm_global_init() != FTDM_SUCCESS) {
		ftdm_log(FTDM_LOG_ERROR, "Error loading FreeTDM\n");
		return SWITCH_STATUS_TERM;
	}

	if (ftdm_global_configuration() != FTDM_SUCCESS) {
		ftdm_log(FTDM_LOG_ERROR, "Error configuring FreeTDM\n");
		return SWITCH_STATUS_TERM;
	}
	
	if (load_config() != SWITCH_STATUS_SUCCESS) {
		ftdm_global_destroy();
		return SWITCH_STATUS_TERM;
	}

	*module_interface = switch_loadable_module_create_module_interface(pool, modname);
	freetdm_endpoint_interface = switch_loadable_module_create_interface(*module_interface, SWITCH_ENDPOINT_INTERFACE);
	freetdm_endpoint_interface->interface_name = "freetdm";
	freetdm_endpoint_interface->io_routines = &freetdm_io_routines;
	freetdm_endpoint_interface->state_handler = &freetdm_state_handlers;
	
	SWITCH_ADD_API(commands_api_interface, "ftdm", "FreeTDM commands", ft_function, FT_SYNTAX);
	switch_console_set_complete("add ftdm start");
	switch_console_set_complete("add ftdm stop");
	switch_console_set_complete("add ftdm retart");
	switch_console_set_complete("add ftdm dump");
	switch_console_set_complete("add ftdm sigstatus get");
	switch_console_set_complete("add ftdm sigstatus set");
	switch_console_set_complete("add ftdm trace");
	switch_console_set_complete("add ftdm notrace");
	switch_console_set_complete("add ftdm q931_pcap");
	switch_console_set_complete("add ftdm gains");
	switch_console_set_complete("add ftdm dtmf on");
	switch_console_set_complete("add ftdm dtmf off");
	switch_console_set_complete("add ftdm core state");
	switch_console_set_complete("add ftdm core flag");
	switch_console_set_complete("add ftdm core calls");

	SWITCH_ADD_APP(app_interface, "disable_ec", "Disable Echo Canceller", "Disable Echo Canceller", disable_ec_function, "", SAF_NONE);
	SWITCH_ADD_APP(app_interface, "disable_dtmf", "Disable DTMF Detection", "Disable DTMF Detection", disable_dtmf_function, "", SAF_NONE);
	SWITCH_ADD_APP(app_interface, "enable_dtmf", "Enable DTMF Detection", "Enable DTMF Detection", enable_dtmf_function, "", SAF_NONE);

	/* indicate that the module should continue to be loaded */
	return SWITCH_STATUS_SUCCESS;
}

SWITCH_MODULE_SHUTDOWN_FUNCTION(mod_freetdm_shutdown)
{
	switch_hash_index_t *hi;		

	const void *var;
	void *val;

	/* destroy ss7 configs */
	for (hi = switch_hash_first(NULL, globals.ss7_configs); hi; hi = switch_hash_next(hi)) {
		switch_hash_this(hi, &var, NULL, &val);	
		ftdm_conf_node_destroy(val);
	}

	ftdm_global_destroy();

	// this breaks pika but they are MIA so *shrug*
	//return SWITCH_STATUS_NOUNLOAD;
	return SWITCH_STATUS_SUCCESS;
}

/* For Emacs:
 * Local Variables:
 * mode:c
 * indent-tabs-mode:t
 * tab-width:4
 * c-basic-offset:4
 * End:
 * For VIM:
 * vim:set softtabstop=4 shiftwidth=4 tabstop=4:
 */<|MERGE_RESOLUTION|>--- conflicted
+++ resolved
@@ -1426,12 +1426,7 @@
 			}
             		goto fail;
 		}
-<<<<<<< HEAD
-
-=======
-		ftdm_channel_init(caller_data.fchan);
-		
->>>>>>> 933cabb5
+
 		return SWITCH_CAUSE_SUCCESS;
 	}
 
