/*
 * Copyright (c) 2010, Sangoma Technologies
 * Moises Silva <moy@sangoma.com>
 * All rights reserved.
 * 
 * Redistribution and use in source and binary forms, with or without
 * modification, are permitted provided that the following conditions
 * are met:
 * 
 * * Redistributions of source code must retain the above copyright
 * notice, this list of conditions and the following disclaimer.
 * 
 * * Redistributions in binary form must reproduce the above copyright
 * notice, this list of conditions and the following disclaimer in the
 * documentation and/or other materials provided with the distribution.
 * 
 * * Neither the name of the original author; nor the names of any contributors
 * may be used to endorse or promote products derived from this software
 * without specific prior written permission.
 * 
 * 
 * THIS SOFTWARE IS PROVIDED BY THE COPYRIGHT HOLDERS AND CONTRIBUTORS
 * "AS IS" AND ANY EXPRESS OR IMPLIED WARRANTIES, INCLUDING, BUT NOT
 * LIMITED TO, THE IMPLIED WARRANTIES OF MERCHANTABILITY AND FITNESS FOR
 * A PARTICULAR PURPOSE ARE DISCLAIMED.  IN NO EVENT SHALL THE COPYRIGHT OWNER
 * OR CONTRIBUTORS BE LIABLE FOR ANY DIRECT, INDIRECT, INCIDENTAL, SPECIAL,
 * EXEMPLARY, OR CONSEQUENTIAL DAMAGES (INCLUDING, BUT NOT LIMITED TO,
 * PROCUREMENT OF SUBSTITUTE GOODS OR SERVICES; LOSS OF USE, DATA, OR
 * PROFITS; OR BUSINESS INTERRUPTION) HOWEVER CAUSED AND ON ANY THEORY OF
 * LIABILITY, WHETHER IN CONTRACT, STRICT LIABILITY, OR TORT (INCLUDING
 * NEGLIGENCE OR OTHERWISE) ARISING IN ANY WAY OUT OF THE USE OF THIS
 * SOFTWARE, EVEN IF ADVISED OF THE POSSIBILITY OF SUCH DAMAGE.
 */

#include "freetdm.h"

#ifndef __PRIVATE_FTDM_CORE__
#define __PRIVATE_FTDM_CORE__

#if !defined(_XOPEN_SOURCE) && !defined(__FreeBSD__)
#define _XOPEN_SOURCE 600
#endif

#ifndef HAVE_STRINGS_H
#define HAVE_STRINGS_H 1
#endif
#ifndef HAVE_SYS_SOCKET_H
#define HAVE_SYS_SOCKET_H 1
#endif

#ifdef _MSC_VER
#ifndef __inline__
#define __inline__ __inline
#endif
#if (_MSC_VER >= 1400)			/* VC8+ */
#ifndef _CRT_SECURE_NO_DEPRECATE
#define _CRT_SECURE_NO_DEPRECATE
#endif
#ifndef _CRT_NONSTDC_NO_DEPRECATE
#define _CRT_NONSTDC_NO_DEPRECATE
#endif
#endif
#ifndef strcasecmp
#define strcasecmp(s1, s2) _stricmp(s1, s2)
#endif
#ifndef strncasecmp
#define strncasecmp(s1, s2, n) _strnicmp(s1, s2, n)
#endif
#ifndef snprintf
#define snprintf _snprintf
#endif
#ifndef S_IRUSR
#define S_IRUSR _S_IREAD
#endif
#ifndef S_IWUSR
#define S_IWUSR _S_IWRITE
#endif
#undef HAVE_STRINGS_H
#undef HAVE_SYS_SOCKET_H
/* disable warning for zero length array in a struct */
/* this will cause errors on c99 and ansi compliant compilers and will need to be fixed in the wanpipe header files */
#pragma warning(disable:4706)
#pragma comment(lib, "Winmm")
#endif

#define FTDM_THREAD_STACKSIZE 240 * 1024
#define FTDM_ENUM_NAMES(_NAME, _STRINGS) static const char * _NAME [] = { _STRINGS , NULL };
	
#define ftdm_true(expr)							\
	(expr && ( !strcasecmp(expr, "yes") ||		\
			   !strcasecmp(expr, "on") ||		\
			   !strcasecmp(expr, "true") ||		\
			   !strcasecmp(expr, "enabled") ||	\
			   !strcasecmp(expr, "active") ||	\
			   atoi(expr))) ? 1 : 0

#ifdef WIN32_LEAN_AND_MEAN
#include <winsock2.h>
#include <mmsystem.h>
#endif

#include <time.h>
#ifndef __WINDOWS__
#include <sys/time.h>
#endif

#include <stdio.h>
#include <stdlib.h>
#include <string.h>
#ifdef HAVE_STRINGS_H
#include <strings.h>
#endif
#include <assert.h>

#include "ftdm_types.h"
#include "hashtable.h"
#include "ftdm_config.h"
#include "g711.h"
#include "libteletone.h"
#include "ftdm_buffer.h"
#include "ftdm_threadmutex.h"
#include "ftdm_sched.h"
#include "ftdm_call_utils.h"

#ifdef __cplusplus
extern "C" {
#endif

#define GOTO_STATUS(label,st) status = st; goto label ;

#define ftdm_copy_string(x,y,z) strncpy(x, y, z - 1) 
#define ftdm_set_string(x,y) strncpy(x, y, sizeof(x)-1) 
#define ftdm_strlen_zero(s) (!s || *s == '\0')
#define ftdm_strlen_zero_buf(s) (*s == '\0')


#define ftdm_channel_test_feature(obj, flag) ((obj)->features & flag)
#define ftdm_channel_set_feature(obj, flag) (obj)->features = (ftdm_channel_feature_t)((obj)->features | flag)
#define ftdm_channel_clear_feature(obj, flag) (obj)->features = (ftdm_channel_feature_t)((obj)->features & ( ~(flag) ))
#define ftdm_channel_set_member_locked(obj, _m, _v) ftdm_mutex_lock(obj->mutex); obj->_m = _v; ftdm_mutex_unlock(obj->mutex)

/*!
  \brief Test for the existance of a flag on an arbitary object
  \command obj the object to test
  \command flag the or'd list of flags to test
  \return true value if the object has the flags defined
*/
#define ftdm_test_flag(obj, flag) ((obj)->flags & flag)
/*!< Physical (IO) module specific flags */
#define ftdm_test_pflag(obj, flag) ((obj)->pflags & flag)
/*!< signaling module specific flags */
#define ftdm_test_sflag(obj, flag) ((obj)->sflags & flag)

#define ftdm_set_alarm_flag(obj, flag) (obj)->alarm_flags |= (flag)
#define ftdm_clear_alarm_flag(obj, flag) (obj)->alarm_flags &= ~(flag)
#define ftdm_test_alarm_flag(obj, flag) ((obj)->alarm_flags & flag)

/*!
  \brief Set a flag on an arbitrary object
  \command obj the object to set the flags on
  \command flag the or'd list of flags to set
*/
#define ftdm_set_flag(obj, flag) (obj)->flags |= (flag)
#define ftdm_set_flag_locked(obj, flag) assert(obj->mutex != NULL);	\
	ftdm_mutex_lock(obj->mutex);										\
	(obj)->flags |= (flag);          	   	                        \
	ftdm_mutex_unlock(obj->mutex);

#define ftdm_set_pflag(obj, flag) (obj)->pflags |= (flag)
#define ftdm_set_pflag_locked(obj, flag) assert(obj->mutex != NULL);	\
	ftdm_mutex_lock(obj->mutex);										\
	(obj)->pflags |= (flag);											\
	ftdm_mutex_unlock(obj->mutex);

#define ftdm_set_sflag(obj, flag) (obj)->sflags |= (flag)
#define ftdm_set_sflag_locked(obj, flag) assert(obj->mutex != NULL);	\
	ftdm_mutex_lock(obj->mutex);										\
	(obj)->sflags |= (flag);											\
	ftdm_mutex_unlock(obj->mutex);

/*!
  \brief Clear a flag on an arbitrary object while locked
  \command obj the object to test
  \command flag the or'd list of flags to clear
*/
#define ftdm_clear_flag(obj, flag) (obj)->flags &= ~(flag)

#define ftdm_clear_flag_locked(obj, flag) assert(obj->mutex != NULL); ftdm_mutex_lock(obj->mutex); (obj)->flags &= ~(flag); ftdm_mutex_unlock(obj->mutex);

#define ftdm_clear_pflag(obj, flag) (obj)->pflags &= ~(flag)

#define ftdm_clear_pflag_locked(obj, flag) assert(obj->mutex != NULL); ftdm_mutex_lock(obj->mutex); (obj)->pflags &= ~(flag); ftdm_mutex_unlock(obj->mutex);

#define ftdm_clear_sflag(obj, flag) (obj)->sflags &= ~(flag)

#define ftdm_clear_sflag_locked(obj, flag) assert(obj->mutex != NULL); ftdm_mutex_lock(obj->mutex); (obj)->sflags &= ~(flag); ftdm_mutex_unlock(obj->mutex);

#ifdef _MSC_VER
/* The while(0) below throws a conditional expression is constant warning */
#pragma warning(disable:4127) 
#endif

/* this macro assumes obj is locked! */
#define ftdm_wait_for_flag_cleared(obj, flag, time) 					\
	do {										\
		int __safety = time;							\
		while(__safety-- && ftdm_test_flag(obj, flag)) { 			\
			ftdm_mutex_unlock(obj->mutex);					\
			ftdm_sleep(10);							\
			ftdm_mutex_lock(obj->mutex);					\
		}									\
		if(!__safety) {								\
			ftdm_log(FTDM_LOG_CRIT, "flag %d was never cleared\n", flag);	\
		}									\
	} while(0);

#define ftdm_is_dtmf(key)  ((key > 47 && key < 58) || (key > 64 && key < 69) || (key > 96 && key < 101) || key == 35 || key == 42 || key == 87 || key == 119)

#define FTDM_SPAN_IS_BRI(x)	((x)->trunk_type == FTDM_TRUNK_BRI || (x)->trunk_type == FTDM_TRUNK_BRI_PTMP)
/*!
  \brief Copy flags from one arbitrary object to another
  \command dest the object to copy the flags to
  \command src the object to copy the flags from
  \command flags the flags to copy
*/
#define ftdm_copy_flags(dest, src, flags) (dest)->flags &= ~(flags);	(dest)->flags |= ((src)->flags & (flags))

struct ftdm_stream_handle {
	ftdm_stream_handle_write_function_t write_function;
	ftdm_stream_handle_raw_write_function_t raw_write_function;
	void *data;
	void *end;
	ftdm_size_t data_size;
	ftdm_size_t data_len;
	ftdm_size_t alloc_len;
	ftdm_size_t alloc_chunk;
};

FT_DECLARE_NONSTD(ftdm_status_t) ftdm_console_stream_raw_write(ftdm_stream_handle_t *handle, uint8_t *data, ftdm_size_t datalen);
FT_DECLARE_NONSTD(ftdm_status_t) ftdm_console_stream_write(ftdm_stream_handle_t *handle, const char *fmt, ...);

#define FTDM_CMD_CHUNK_LEN 1024
#define FTDM_STANDARD_STREAM(s) memset(&s, 0, sizeof(s)); s.data = ftdm_malloc(FTDM_CMD_CHUNK_LEN); \
	assert(s.data);														\
	memset(s.data, 0, FTDM_CMD_CHUNK_LEN);								\
	s.end = s.data;														\
	s.data_size = FTDM_CMD_CHUNK_LEN;									\
	s.write_function = ftdm_console_stream_write;						\
	s.raw_write_function = ftdm_console_stream_raw_write;				\
	s.alloc_len = FTDM_CMD_CHUNK_LEN;									\
	s.alloc_chunk = FTDM_CMD_CHUNK_LEN

/*! brief create a new queue */
#define ftdm_queue_create(queue, capacity) g_ftdm_queue_handler.create(queue, capacity)

/*! Enqueue an object */
#define ftdm_queue_enqueue(queue, obj) g_ftdm_queue_handler.enqueue(queue, obj)

/*! dequeue an object from the queue */
#define ftdm_queue_dequeue(queue) g_ftdm_queue_handler.dequeue(queue)

/*! wait ms milliseconds for a queue to have available objects, -1 to wait forever */
#define ftdm_queue_wait(queue, ms) g_ftdm_queue_handler.wait(queue, ms)

/*! get the internal interrupt object (to wait for elements to be added from the outside bypassing ftdm_queue_wait) */
#define ftdm_queue_get_interrupt(queue, ms) g_ftdm_queue_handler.get_interrupt(queue, ms)

/*! destroy the queue */ 
#define ftdm_queue_destroy(queue) g_ftdm_queue_handler.destroy(queue)

FT_DECLARE_DATA extern ftdm_queue_handler_t g_ftdm_queue_handler;

#define FTDM_TOKEN_STRLEN 128
#define FTDM_MAX_TOKENS 10

static __inline__ char *ftdm_clean_string(char *s)
{
	char *p;

	for (p = s; p && *p; p++) {
		uint8_t x = (uint8_t) *p;
		if (x < 32 || x > 127) {
			*p = ' ';
		}
	}

	return s;
}

struct ftdm_bitstream {
	uint8_t *data;
	uint32_t datalen;
	uint32_t byte_index;
	uint8_t bit_index;
	int8_t endian;
	uint8_t top;
	uint8_t bot;
	uint8_t ss;
	uint8_t ssv;
};

struct ftdm_fsk_data_state {
	dsp_fsk_handle_t *fsk1200_handle;
	uint8_t init;
	uint8_t *buf;
	size_t bufsize;
	ftdm_size_t blen;
	ftdm_size_t bpos;
	ftdm_size_t dlen;
	ftdm_size_t ppos;
	int checksum;
};

struct ftdm_fsk_modulator {
	teletone_dds_state_t dds;
	ftdm_bitstream_t bs;
	uint32_t carrier_bits_start;
	uint32_t carrier_bits_stop;
	uint32_t chan_sieze_bits;
	uint32_t bit_factor;
	uint32_t bit_accum;
	uint32_t sample_counter;
	int32_t samples_per_bit;
	int32_t est_bytes;
	fsk_modem_types_t modem_type;
	ftdm_fsk_data_state_t *fsk_data;
	ftdm_fsk_write_sample_t write_sample_callback;
	void *user_data;
	int16_t sample_buffer[64];
};


typedef enum {
	FTDM_TYPE_NONE,
	FTDM_TYPE_SPAN = 0xFF,
	FTDM_TYPE_CHANNEL
} ftdm_data_type_t;

/* number of bytes for the IO dump circular buffer (5 seconds worth of audio by default) */
#define FTDM_IO_DUMP_DEFAULT_BUFF_SIZE 8 * 5000
typedef struct {
	char *buffer;
	ftdm_size_t size;
	int windex;
	int wrapped;
} ftdm_io_dump_t;

/* number of interval cycles before timeout and close the debug dtmf file (5 seconds if interval is 20) */
#define DTMF_DEBUG_TIMEOUT 250
typedef struct {
	uint8_t enabled;
	uint8_t requested;
	FILE *file;
	int32_t closetimeout;
	ftdm_mutex_t *mutex;
} ftdm_dtmf_debug_t;

typedef enum {
	FTDM_IOSTATS_ERROR_CRC		= (1 << 0),
	FTDM_IOSTATS_ERROR_FRAME	= (1 << 1),
	FTDM_IOSTATS_ERROR_ABORT 	= (1 << 2),
	FTDM_IOSTATS_ERROR_FIFO 	= (1 << 3),
	FTDM_IOSTATS_ERROR_DMA		= (1 << 4),
	FTDM_IOSTATS_ERROR_QUEUE_THRES	= (1 << 5), /* Queue reached high threshold */
	FTDM_IOSTATS_ERROR_QUEUE_FULL	= (1 << 6), /* Queue is full */
} ftdm_iostats_error_type_t;

typedef struct {
	struct {
		uint32_t errors;
		uint16_t flags;
		uint8_t	 queue_size;	/* max queue size configured */
		uint8_t	 queue_len;	/* Current number of elements in queue */
		uint64_t packets;
	} rx;

	struct {
		uint32_t errors;
		uint16_t flags;
		uint8_t  idle_packets;
		uint8_t	 queue_size;	/* max queue size configured */
		uint8_t	 queue_len;	/* Current number of elements in queue */
		uint64_t packets;
	} tx;
} ftdm_channel_iostats_t;

/* 2^8 table size, one for each byte (sample) value */
#define FTDM_GAINS_TABLE_SIZE 256
struct ftdm_channel {
	ftdm_data_type_t data_type;
	uint32_t span_id;
	uint32_t chan_id;
	uint32_t physical_span_id;
	uint32_t physical_chan_id;
	uint32_t rate;
	uint32_t extra_id;
	ftdm_chan_type_t type;
	ftdm_socket_t sockfd;
	uint64_t flags;
	uint32_t pflags;
	uint32_t sflags;
	ftdm_alarm_flag_t alarm_flags;
	ftdm_channel_feature_t features;
	ftdm_codec_t effective_codec;
	ftdm_codec_t native_codec;
	uint32_t effective_interval;
	uint32_t native_interval;
	uint32_t packet_len;
	ftdm_channel_state_t state;
	ftdm_state_status_t state_status;
	ftdm_channel_state_t last_state;
	ftdm_channel_state_t init_state;
	ftdm_channel_indication_t indication;
	ftdm_state_history_entry_t history[10];
	uint8_t hindex;
	ftdm_mutex_t *mutex;
	teletone_dtmf_detect_state_t dtmf_detect;
	uint32_t buffer_delay;
	ftdm_event_t event_header;
	char last_error[256];
	fio_event_cb_t event_callback;
	uint32_t skip_read_frames;
	ftdm_buffer_t *dtmf_buffer;
	ftdm_buffer_t *gen_dtmf_buffer;
	ftdm_buffer_t *pre_buffer;
	ftdm_buffer_t *digit_buffer;
	ftdm_buffer_t *fsk_buffer;
	ftdm_mutex_t *pre_buffer_mutex;
	uint32_t dtmf_on;
	uint32_t dtmf_off;
	char *dtmf_hangup_buf;
	teletone_generation_session_t tone_session;
	ftdm_time_t last_event_time;
	ftdm_time_t ring_time;
	char tokens[FTDM_MAX_TOKENS+1][FTDM_TOKEN_STRLEN];
	uint8_t needed_tones[FTDM_TONEMAP_INVALID];
	uint8_t detected_tones[FTDM_TONEMAP_INVALID];
	ftdm_tonemap_t last_detected_tone;	
	uint32_t token_count;
	char chan_name[128];
	char chan_number[32];
	ftdm_filehandle_t fds[2];
	ftdm_fsk_data_state_t fsk;
	uint8_t fsk_buf[80];
	uint32_t ring_count;
	ftdm_polarity_t polarity;
	/* Private I/O data. Do not touch unless you are an I/O module */
	void *io_data;
	/* Private signaling data. Do not touch unless you are a signaling module */
	void *call_data;
	struct ftdm_caller_data caller_data;
	struct ftdm_span *span;
	struct ftdm_io_interface *fio;
	unsigned char rx_cas_bits;
	uint32_t pre_buffer_size;
	uint8_t rxgain_table[FTDM_GAINS_TABLE_SIZE];
	uint8_t txgain_table[FTDM_GAINS_TABLE_SIZE];
	float rxgain;
	float txgain;
	int availability_rate;
	void *user_private;
	ftdm_timer_id_t hangup_timer;
	ftdm_channel_iostats_t iostats;
	ftdm_dtmf_debug_t dtmfdbg;
	ftdm_io_dump_t rxdump;
	ftdm_io_dump_t txdump;
	ftdm_interrupt_t *state_completed_interrupt; /*!< Notify when a state change is completed */
	int32_t txdrops;
	int32_t rxdrops;
	ftdm_usrmsg_t *usrmsg;
};

struct ftdm_span {
	ftdm_data_type_t data_type;
	char *name;
	uint32_t span_id;
	uint32_t chan_count;
	ftdm_span_flag_t flags;
	struct ftdm_io_interface *fio;
	fio_event_cb_t event_callback;
	ftdm_mutex_t *mutex;
	ftdm_trunk_type_t trunk_type;
	ftdm_analog_start_type_t start_type;
	ftdm_signal_type_t signal_type;
	uint32_t last_used_index;
	/* Private signaling data. Do not touch unless you are a signaling module */
	void *signal_data;
	fio_signal_cb_t signal_cb;
	ftdm_event_t event_header;
	char last_error[256];
	char tone_map[FTDM_TONEMAP_INVALID+1][FTDM_TONEMAP_LEN];
	teletone_tone_map_t tone_detect_map[FTDM_TONEMAP_INVALID+1];
	teletone_multi_tone_t tone_finder[FTDM_TONEMAP_INVALID+1];
	ftdm_channel_t *channels[FTDM_MAX_CHANNELS_SPAN+1];
	fio_channel_outgoing_call_t outgoing_call;
	fio_channel_indicate_t indicate;
	fio_channel_set_sig_status_t set_channel_sig_status;
	fio_channel_get_sig_status_t get_channel_sig_status;
	fio_span_set_sig_status_t set_span_sig_status;
	fio_span_get_sig_status_t get_span_sig_status;
	fio_channel_request_t channel_request;
	ftdm_span_start_t start;
	ftdm_span_stop_t stop;
	ftdm_channel_sig_read_t sig_read;
	ftdm_channel_sig_write_t sig_write;
	ftdm_channel_state_processor_t state_processor; /*!< This guy is called whenever state processing is required */
	void *io_data; /*!< Private I/O data per span. Do not touch unless you are an I/O module */
	char *type;
	char *dtmf_hangup;
	size_t dtmf_hangup_len;
	ftdm_state_map_t *state_map;
	ftdm_caller_data_t default_caller_data;
	ftdm_queue_t *pendingchans; /*!< Channels pending of state processing */
	ftdm_queue_t *pendingsignals; /*!< Signals pending from being delivered to the user */
	struct ftdm_span *next;
};

struct ftdm_group {
	char *name;
	uint32_t group_id;
	uint32_t chan_count;
	ftdm_channel_t *channels[FTDM_MAX_CHANNELS_GROUP];
	uint32_t last_used_index;
	ftdm_mutex_t *mutex;
	struct ftdm_group *next;
};

FT_DECLARE_DATA extern ftdm_crash_policy_t g_ftdm_crash_policy;

FT_DECLARE(ftdm_size_t) ftdm_fsk_modulator_generate_bit(ftdm_fsk_modulator_t *fsk_trans, int8_t bit, int16_t *buf, ftdm_size_t buflen);
FT_DECLARE(int32_t) ftdm_fsk_modulator_generate_carrier_bits(ftdm_fsk_modulator_t *fsk_trans, uint32_t bits);
FT_DECLARE(void) ftdm_fsk_modulator_generate_chan_sieze(ftdm_fsk_modulator_t *fsk_trans);
FT_DECLARE(void) ftdm_fsk_modulator_send_data(ftdm_fsk_modulator_t *fsk_trans);
#define ftdm_fsk_modulator_send_all(_it) ftdm_fsk_modulator_generate_chan_sieze(_it); \
	ftdm_fsk_modulator_generate_carrier_bits(_it, _it->carrier_bits_start); \
	ftdm_fsk_modulator_send_data(_it); \
	ftdm_fsk_modulator_generate_carrier_bits(_it, _it->carrier_bits_stop)

FT_DECLARE(ftdm_status_t) ftdm_fsk_modulator_init(ftdm_fsk_modulator_t *fsk_trans,
									fsk_modem_types_t modem_type,
									uint32_t sample_rate,
									ftdm_fsk_data_state_t *fsk_data,
									float db_level,
									uint32_t carrier_bits_start,
									uint32_t carrier_bits_stop,
									uint32_t chan_sieze_bits,
									ftdm_fsk_write_sample_t write_sample_callback,
									void *user_data);
FT_DECLARE(int8_t) ftdm_bitstream_get_bit(ftdm_bitstream_t *bsp);
FT_DECLARE(void) ftdm_bitstream_init(ftdm_bitstream_t *bsp, uint8_t *data, uint32_t datalen, ftdm_endian_t endian, uint8_t ss);
FT_DECLARE(ftdm_status_t) ftdm_fsk_data_parse(ftdm_fsk_data_state_t *state, ftdm_size_t *type, char **data, ftdm_size_t *len);
FT_DECLARE(ftdm_status_t) ftdm_fsk_demod_feed(ftdm_fsk_data_state_t *state, int16_t *data, size_t samples);
FT_DECLARE(ftdm_status_t) ftdm_fsk_demod_destroy(ftdm_fsk_data_state_t *state);
FT_DECLARE(int) ftdm_fsk_demod_init(ftdm_fsk_data_state_t *state, int rate, uint8_t *buf, size_t bufsize);
FT_DECLARE(ftdm_status_t) ftdm_fsk_data_init(ftdm_fsk_data_state_t *state, uint8_t *data, uint32_t datalen);
FT_DECLARE(ftdm_status_t) ftdm_fsk_data_add_mdmf(ftdm_fsk_data_state_t *state, ftdm_mdmf_type_t type, const uint8_t *data, uint32_t datalen);
FT_DECLARE(ftdm_status_t) ftdm_fsk_data_add_checksum(ftdm_fsk_data_state_t *state);
FT_DECLARE(ftdm_status_t) ftdm_fsk_data_add_sdmf(ftdm_fsk_data_state_t *state, const char *date, char *number);
FT_DECLARE(ftdm_status_t) ftdm_channel_send_fsk_data(ftdm_channel_t *ftdmchan, ftdm_fsk_data_state_t *fsk_data, float db_level);

FT_DECLARE(ftdm_status_t) ftdm_span_load_tones(ftdm_span_t *span, const char *mapname);

FT_DECLARE(ftdm_status_t) ftdm_channel_use(ftdm_channel_t *ftdmchan);

FT_DECLARE(void) ftdm_generate_sln_silence(int16_t *data, uint32_t samples, uint32_t divisor);

FT_DECLARE(uint32_t) ftdm_separate_string(char *buf, char delim, char **array, int arraylen);
FT_DECLARE(void) print_bits(uint8_t *b, int bl, char *buf, int blen, int e, uint8_t ss);
FT_DECLARE(void) print_hex_bytes(uint8_t *data, ftdm_size_t dlen, char *buf, ftdm_size_t blen);

FT_DECLARE_NONSTD(int) ftdm_hash_equalkeys(void *k1, void *k2);
FT_DECLARE_NONSTD(uint32_t) ftdm_hash_hashfromstring(void *ky);

FT_DECLARE(int) ftdm_load_modules(void);

FT_DECLARE(ftdm_status_t) ftdm_unload_modules(void);

FT_DECLARE(ftdm_status_t) ftdm_span_send_signal(ftdm_span_t *span, ftdm_sigmsg_t *sigmsg);

FT_DECLARE(void) ftdm_channel_clear_needed_tones(ftdm_channel_t *ftdmchan);
FT_DECLARE(void) ftdm_channel_rotate_tokens(ftdm_channel_t *ftdmchan);

FT_DECLARE(int) ftdm_load_module(const char *name);
FT_DECLARE(int) ftdm_load_module_assume(const char *name);
FT_DECLARE(int) ftdm_vasprintf(char **ret, const char *fmt, va_list ap);

FT_DECLARE(ftdm_status_t) ftdm_span_close_all(void);
FT_DECLARE(ftdm_status_t) ftdm_channel_open_chan(ftdm_channel_t *ftdmchan);
FT_DECLARE(void) ftdm_ack_indication(ftdm_channel_t *ftdmchan, ftdm_channel_indication_t indication, ftdm_status_t status);


FT_DECLARE(ftdm_iterator_t) *ftdm_get_iterator(ftdm_iterator_type_t type, ftdm_iterator_t *iter);


/*! 
 * \brief Retrieves an event from the span
 *
 * \note
 * 	This function is non-reentrant and not thread-safe. 
 * 	The event returned may be modified if the function is called again 
 * 	from a different thread or even the same. It is recommended to
 * 	handle events from the same span in a single thread.
 * 	WARNING: this function used to be public ( in freetdm.h )
 * 	but since is really of no use to users better keep it here
 *
 * \param span The span to retrieve the event from
 * \param event Pointer to store the pointer to the event
 *
 * \retval FTDM_SUCCESS success (at least one event available)
 * \retval FTDM_TIMEOUT Timed out waiting for events
 * \retval FTDM_FAIL failure
 */
FT_DECLARE(ftdm_status_t) ftdm_span_next_event(ftdm_span_t *span, ftdm_event_t **event);

/*! 
 * \brief Enqueue a DTMF string into the channel
 *
 * \param ftdmchan The channel to enqueue the dtmf string to
 * \param dtmf null-terminated DTMF string
 *
 * \retval FTDM_SUCCESS success
 * \retval FTDM_FAIL failure
 */
FT_DECLARE(ftdm_status_t) ftdm_channel_queue_dtmf(ftdm_channel_t *ftdmchan, const char *dtmf);

/* dequeue pending signals and notify the user via the span signal callback */
FT_DECLARE(ftdm_status_t) ftdm_span_trigger_signals(const ftdm_span_t *span);

/*! \brief clear the tone detector state */
FT_DECLARE(void) ftdm_channel_clear_detected_tones(ftdm_channel_t *ftdmchan);

/*! \brief adjust echocanceller for beginning of call */
FT_DECLARE(void) ftdm_set_echocancel_call_begin(ftdm_channel_t *chan);

/*! \brief adjust echocanceller for end of call */
FT_DECLARE(void) ftdm_set_echocancel_call_end(ftdm_channel_t *chan);

<<<<<<< HEAD
/*! \brief Clear all variables  attached to the call
 *  \note Variables are cleared at the end of each call back, so it is not necessary for the user to call this function.
 *  \todo Document which signaling variables are available
 * */
FT_DECLARE(ftdm_status_t) ftdm_call_clear_vars(ftdm_caller_data_t *caller_data);

/*! \brief Remove a variable attached to the call
 *  \note Removes a variable that was attached to the call.
 *  \todo Document which call variables are available
 * */
FT_DECLARE(ftdm_status_t) ftdm_call_remove_var(ftdm_caller_data_t *caller_data, const char *var_name);

/*! \brief Clears all the temporary data attached to this call
 *  \note Clears caller_data->variables and caller_data->raw_data.
 * */
FT_DECLARE(void) ftdm_call_clear_data(ftdm_caller_data_t *caller_data);
		
=======

/*! \brief save data from user */
FT_DECLARE(ftdm_status_t) ftdm_channel_save_usrmsg(ftdm_channel_t *ftdmchan, ftdm_usrmsg_t *usrmsg);

/*! \brief free usrmsg and variables/raw data attached to it */
FT_DECLARE(ftdm_status_t) ftdm_usrmsg_free(ftdm_usrmsg_t **usrmsg);

/*! \brief Get a custom variable from the user message
 *  \note The variable pointer returned is only valid while the before the event is processed and it'll be destroyed once the event is processed. */
FT_DECLARE(const char *) ftdm_usrmsg_get_var(ftdm_usrmsg_t *usrmsg, const char *var_name);

/*! \brief Get raw data from user message
 *  \param usrmsg The message structure containing the variables
 *  \param data	data will point to available data pointer if available
 *  \param datalen datalen will be set to length of data available
 *  \retval FTDM_SUCCESS data is available
 *  \retval FTDM_FAIL no data available
 *  \note data is only valid within the duration of the callback, to receive a data pointer that does not get
 *  \note destroyed when callback returns, see ftdm_sigmsg_get_raw_data_detached
 */
FT_DECLARE(ftdm_status_t) ftdm_usrmsg_get_raw_data(ftdm_usrmsg_t *usrmsg, void **data, ftdm_size_t *datalen);

/*! \brief free sigmsg and variables/raw data attached to it */
FT_DECLARE(ftdm_status_t) ftdm_sigmsg_free(ftdm_sigmsg_t **sigmsg);

/*! \brief Add a custom variable to the event
 *  \note This variables may be used by signaling modules to override signaling parameters
 *  \todo Document which signaling variables are available
 * */
FT_DECLARE(ftdm_status_t) ftdm_sigmsg_add_var(ftdm_sigmsg_t *sigmsg, const char *var_name, const char *value);

/*! \brief Remove a custom variable from the event
 *  \note The variable pointer returned is only valid while the before the event is processed and it'll be destroyed once the event is processed. */
FT_DECLARE(ftdm_status_t) ftdm_sigmsg_remove_var(ftdm_sigmsg_t *sigmsg, const char *var_name);

/*! \brief Attach raw data to sigmsg
 *  \param sigmsg The message structure containing the variables
 *  \param data pointer to data
 *  \param datalen datalen length of data
 *  \retval FTDM_SUCCESS success, data was successfully saved
 *  \retval FTDM_FAIL failed, event already had data attached to it.
 *  \note data must have been allocated using ftdm_calloc, FreeTDM will free data once the usrmsg is processed.
 */
FT_DECLARE(ftdm_status_t) ftdm_sigmsg_set_raw_data(ftdm_sigmsg_t *sigmsg, void *data, ftdm_size_t datalen);
>>>>>>> d1b3c595

/*!
  \brief Assert condition
*/
#define ftdm_assert(assertion, msg) \
	if (!(assertion)) { \
		ftdm_log(FTDM_LOG_CRIT, msg); \
		if (g_ftdm_crash_policy & FTDM_CRASH_ON_ASSERT) { \
			ftdm_abort();  \
		} \
	}

/*!
  \brief Assert condition and return
*/
#define ftdm_assert_return(assertion, retval, msg) \
	if (!(assertion)) { \
		ftdm_log(FTDM_LOG_CRIT, msg); \
		if (g_ftdm_crash_policy & FTDM_CRASH_ON_ASSERT) { \
			ftdm_abort();  \
		} else { \
			return retval; \
		} \
	}

/*!
  \brief Socket the given socket
  \command it the socket
*/
#define ftdm_socket_close(it) if (it > -1) { close(it); it = -1;}

#define ftdm_channel_lock(chan) ftdm_mutex_lock(chan->mutex)
#define ftdm_channel_unlock(chan) ftdm_mutex_unlock(chan->mutex)

#define ftdm_log_throttle(level, ...) \
	time_current_throttle_log = ftdm_current_time_in_ms(); \
	if (time_current_throttle_log - time_last_throttle_log > FTDM_THROTTLE_LOG_INTERVAL) {\
		ftdm_log(level, __VA_ARGS__); \
		time_last_throttle_log = time_current_throttle_log; \
	} 

#define ftdm_log_chan_ex(fchan, file, func, line, level, format, ...) ftdm_log(file, func, line, level, "[s%dc%d][%d:%d] " format, fchan->span_id, fchan->chan_id, fchan->physical_span_id, fchan->physical_chan_id, __VA_ARGS__)

#define ftdm_log_chan_ex_msg(fchan, file, func, line, level, msg) ftdm_log(file, func, line, level, "[s%dc%d][%d:%d] " msg, fchan->span_id, fchan->chan_id, fchan->physical_span_id, fchan->physical_chan_id)

#define ftdm_log_chan(fchan, level, format, ...) ftdm_log(level, "[s%dc%d][%d:%d] " format, fchan->span_id, fchan->chan_id, fchan->physical_span_id, fchan->physical_chan_id, __VA_ARGS__)

#define ftdm_log_chan_msg(fchan, level, msg) ftdm_log(level, "[s%dc%d][%d:%d] " msg, fchan->span_id, fchan->chan_id, fchan->physical_span_id, fchan->physical_chan_id)

#define ftdm_log_chan_throttle(fchan, level, format, ...) ftdm_log_throttle(level, "[s%dc%d][%d:%d] " format, fchan->span_id, fchan->chan_id, fchan->physical_span_id, fchan->physical_chan_id, __VA_ARGS__)
#define ftdm_log_chan_msg_throttle(fchan, level, format, ...) ftdm_log_throttle(level, "[s%dc%d][%d:%d] " format, fchan->span_id, fchan->chan_id, fchan->physical_span_id, fchan->physical_chan_id, __VA_ARGS__)

#define ftdm_span_lock(span) ftdm_mutex_lock(span->mutex)
#define ftdm_span_unlock(span) ftdm_mutex_unlock(span->mutex)

#define ftdm_test_and_set_media(fchan) \
		do { \
			if (!ftdm_test_flag((fchan), FTDM_CHANNEL_MEDIA)) { \
				ftdm_set_flag((fchan), FTDM_CHANNEL_MEDIA); \
				ftdm_set_echocancel_call_begin((fchan)); \
				if ((fchan)->dtmfdbg.requested) { \
					ftdm_channel_command((fchan), FTDM_COMMAND_ENABLE_DEBUG_DTMF, NULL); \
				} \
			} \
		} while (0);

FT_DECLARE_DATA extern const char *FTDM_LEVEL_NAMES[9];

static __inline__ void ftdm_abort(void)
{
#ifdef __cplusplus
	::abort();
#else
	abort();
#endif
}

static __inline__ int16_t ftdm_saturated_add(int16_t sample1, int16_t sample2)
{
	int addres;

	addres = sample1 + sample2;
	if (addres > 32767)
		addres = 32767;
	else if (addres < -32767)
		addres = -32767;
	return (int16_t)addres;
}

#ifdef __cplusplus
}
#endif

#endif /* endif __PRIVATE_FTDM_CORE__ */<|MERGE_RESOLUTION|>--- conflicted
+++ resolved
@@ -635,26 +635,6 @@
 /*! \brief adjust echocanceller for end of call */
 FT_DECLARE(void) ftdm_set_echocancel_call_end(ftdm_channel_t *chan);
 
-<<<<<<< HEAD
-/*! \brief Clear all variables  attached to the call
- *  \note Variables are cleared at the end of each call back, so it is not necessary for the user to call this function.
- *  \todo Document which signaling variables are available
- * */
-FT_DECLARE(ftdm_status_t) ftdm_call_clear_vars(ftdm_caller_data_t *caller_data);
-
-/*! \brief Remove a variable attached to the call
- *  \note Removes a variable that was attached to the call.
- *  \todo Document which call variables are available
- * */
-FT_DECLARE(ftdm_status_t) ftdm_call_remove_var(ftdm_caller_data_t *caller_data, const char *var_name);
-
-/*! \brief Clears all the temporary data attached to this call
- *  \note Clears caller_data->variables and caller_data->raw_data.
- * */
-FT_DECLARE(void) ftdm_call_clear_data(ftdm_caller_data_t *caller_data);
-		
-=======
-
 /*! \brief save data from user */
 FT_DECLARE(ftdm_status_t) ftdm_channel_save_usrmsg(ftdm_channel_t *ftdmchan, ftdm_usrmsg_t *usrmsg);
 
@@ -698,7 +678,6 @@
  *  \note data must have been allocated using ftdm_calloc, FreeTDM will free data once the usrmsg is processed.
  */
 FT_DECLARE(ftdm_status_t) ftdm_sigmsg_set_raw_data(ftdm_sigmsg_t *sigmsg, void *data, ftdm_size_t datalen);
->>>>>>> d1b3c595
 
 /*!
   \brief Assert condition
