--- conflicted
+++ resolved
@@ -2891,14 +2891,6 @@
 
 FT_DECLARE(ftdm_status_t) ftdm_channel_wait(ftdm_channel_t *ftdmchan, ftdm_wait_flag_t *flags, int32_t to)
 {
-<<<<<<< HEAD
-	assert(ftdmchan != NULL);
-	assert(ftdmchan->fio != NULL);
-
-	if (!ftdmchan->fio->wait) {
-		snprintf(ftdmchan->last_error, sizeof(ftdmchan->last_error), "method not implemented");
-		return FTDM_FAIL;
-=======
 	ftdm_status_t status = FTDM_FAIL;
 	ftdm_assert_return(ftdmchan != NULL, FTDM_FAIL, "Null channel\n");
 	ftdm_assert_return(ftdmchan->fio != NULL, FTDM_FAIL, "Null io interface\n");
@@ -2908,7 +2900,6 @@
 	if (status == FTDM_TIMEOUT) {
 		/* make sure the flags are cleared on timeout */
 		*flags = 0;
->>>>>>> 35ba58e6
 	}
 	return status;
 }
