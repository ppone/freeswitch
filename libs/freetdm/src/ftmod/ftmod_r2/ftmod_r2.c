/*
 * Copyright (c) 2009, Moises Silva <moy@sangoma.com>
 * All rights reserved.
 * 
 * Redistribution and use in source and binary forms, with or without
 * modification, are permitted provided that the following conditions
 * are met:
 * 
 * * Redistributions of source code must retain the above copyright
 * notice, this list of conditions and the following disclaimer.
 * 
 * * Redistributions in binary form must reproduce the above copyright
 * notice, this list of conditions and the following disclaimer in the
 * documentation and/or other materials provided with the distribution.
 * 
 * * Neither the name of the original author; nor the names of any contributors
 * may be used to endorse or promote products derived from this software
 * without specific prior written permission.
 * 
 * 
 * THIS SOFTWARE IS PROVIDED BY THE COPYRIGHT HOLDERS AND CONTRIBUTORS
 * "AS IS" AND ANY EXPRESS OR IMPLIED WARRANTIES, INCLUDING, BUT NOT
 * LIMITED TO, THE IMPLIED WARRANTIES OF MERCHANTABILITY AND FITNESS FOR
 * A PARTICULAR PURPOSE ARE DISCLAIMED.  IN NO EVENT SHALL THE COPYRIGHT OWNER
 * OR CONTRIBUTORS BE LIABLE FOR ANY DIRECT, INDIRECT, INCIDENTAL, SPECIAL,
 * EXEMPLARY, OR CONSEQUENTIAL DAMAGES (INCLUDING, BUT NOT LIMITED TO,
 * PROCUREMENT OF SUBSTITUTE GOODS OR SERVICES; LOSS OF USE, DATA, OR
 * PROFITS; OR BUSINESS INTERRUPTION) HOWEVER CAUSED AND ON ANY THEORY OF
 * LIABILITY, WHETHER IN CONTRACT, STRICT LIABILITY, OR TORT (INCLUDING
 * NEGLIGENCE OR OTHERWISE) ARISING IN ANY WAY OUT OF THE USE OF THIS
 * SOFTWARE, EVEN IF ADVISED OF THE POSSIBILITY OF SUCH DAMAGE.
 *
 * Contributors: 
 *
 * Arnaldo Pereira <arnaldo@sangoma.com>
 * Ricardo Barroetaveña <rbarroetavena@anura.com.ar>
 *
 */

#ifdef __linux__
#ifndef _BSD_SOURCE
#define _BSD_SOURCE /* for strsep() */
#endif
#include <syscall.h>
#include <poll.h>
#include <string.h>
#endif
#include <stdio.h>
#include <openr2.h>
#include "freetdm.h"
#include "private/ftdm_core.h"

typedef int openr2_call_status_t;

/* when the user stops a span, we clear FTDM_R2_SPAN_STARTED, so that the signaling thread
 * knows it must stop, and we wait for FTDM_R2_RUNNING to be clear, which tells us the
 * signaling thread is done. */
/* FIXME: what about the calls that are already up-and-running? */
typedef enum {
	FTDM_R2_RUNNING = (1 << 0),
	FTDM_R2_SPAN_STARTED = (1 << 1),
} ftdm_r2_flag_t;

/* private call information stored in ftdmchan->call_data void* ptr,
 * remember that each time you add a new member to this structure
 * most likely you want to clear it in ft_r2_clean_call function
 * */
#define R2CALL(ftdmchan) ((ftdm_r2_call_t*)((ftdmchan)->call_data))
typedef struct ftdm_r2_call_t {
	openr2_chan_t *r2chan;
	int accepted:1;
	int answer_pending:1;
	int disconnect_rcvd:1;
	int ftdm_call_started:1;
	int protocol_error:1;
	ftdm_size_t dnis_index;
	ftdm_size_t ani_index;
	char logname[255];
	char name[10];
	ftdm_timer_id_t protocol_error_recovery_timer;
} ftdm_r2_call_t;

/* this is just used as place holder in the stack when configuring the span to avoid using bunch of locals */
typedef struct ft_r2_conf_s {
	/* openr2 types */
	openr2_variant_t variant;
	openr2_calling_party_category_t category;
	openr2_log_level_t loglevel;

	/* strings */
	char *logdir;
	char *advanced_protocol_file;

	/* ints */
	int32_t max_ani;
	int32_t max_dnis;
	int32_t mfback_timeout; 
	int32_t metering_pulse_timeout;
	ftdm_size_t mf_dump_size;

	/* booleans */
	int immediate_accept;
	int skip_category;
	int get_ani_first;
	int call_files;
	int double_answer;
	int charge_calls;
	int forced_release;
	int allow_collect_calls;
} ft_r2_conf_t;

/* r2 configuration stored in span->signal_data */
typedef struct ftdm_r2_data_s {
	/* span flags */
	ftdm_r2_flag_t flags;
	/* openr2 handle for the R2 variant context */
	openr2_context_t *r2context;
	/* category to use when making calls */
	openr2_calling_party_category_t category;
	/* whether to use OR2_CALL_WITH_CHARGE or OR2_CALL_NO_CHARGE when accepting a call */
	int charge_calls:1;
	/* allow or reject collect calls */
	int allow_collect_calls:1;
	/* whether to use forced release when hanging up */
	int forced_release:1;
	/* whether accept the call when offered, or wait until the user decides to accept */
	int accept_on_offer:1;
	/* Size of multi-frequency (or any media) dumps used during protocol errors */
	ftdm_size_t mf_dump_size;
	/* max time spent in ms doing real work in a single loop */
	int32_t jobmax;
	/* Total number of loops performed so far */
	uint64_t total_loops;
	/* number of loops per 10ms increment from 0-9ms, 10-19ms .. 100ms and above */
	uint64_t loops[11];
	/* Total number of sleeps performed so far */
	uint64_t total_sleeps;
	/* number of sleeps per 10ms increment from 0-9ms, 10-19ms .. 100ms and above */
	uint64_t sleeps[11];
	/* max time spent in ms sleeping in a single loop */
	int32_t sleepmax;
	/* LWP */
	uint32_t monitor_thread_id;
	/* Logging directory */
	char logdir[512];
	/* scheduling context */
	ftdm_sched_t *sched;
} ftdm_r2_data_t;

/* one element per span will be stored in g_mod_data_hash global var to keep track of them
   and destroy them on module unload */
typedef struct ftdm_r2_span_pvt_s {
	openr2_context_t *r2context; /* r2 context allocated for this span */
	ftdm_hash_t *r2calls; /* hash table of allocated call data per channel for this span */
	ftdm_sched_t *sched; /* schedule for the span */
} ftdm_r2_span_pvt_t;

/* span monitor thread */
static void *ftdm_r2_run(ftdm_thread_t *me, void *obj);

/* hash of all the private span allocations
   we need to keep track of them to destroy them when unloading the module 
   since freetdm does not notify signaling modules when destroying a span
   span -> ftdm_r2_mod_allocs_t */
static ftdm_hash_t *g_mod_data_hash;

/* IO interface for the command API */
static ftdm_io_interface_t g_ftdm_r2_interface;

static ftdm_status_t ftdm_r2_state_advance(ftdm_channel_t *ftdmchan);

/* whether R2 call accept process is pending */
#define IS_ACCEPTING_PENDING(ftdmchan) \
		( (!ftdm_test_flag((ftdmchan), FTDM_CHANNEL_OUTBOUND)) && !R2CALL((ftdmchan))->accepted && \
				((ftdmchan)->state == FTDM_CHANNEL_STATE_PROGRESS || \
				 (ftdmchan)->state == FTDM_CHANNEL_STATE_PROGRESS_MEDIA || \
				 (ftdmchan)->state == FTDM_CHANNEL_STATE_UP) )

/* functions not available on windows */
#ifdef WIN32
#include <mmsystem.h>

static __inline int gettimeofday(struct timeval *tp, void *nothing)
{
#ifdef WITHOUT_MM_LIB
    SYSTEMTIME st;
    time_t tt;
    struct tm tmtm;
    /* mktime converts local to UTC */
    GetLocalTime (&st);
    tmtm.tm_sec = st.wSecond;
    tmtm.tm_min = st.wMinute;
    tmtm.tm_hour = st.wHour;
    tmtm.tm_mday = st.wDay;
    tmtm.tm_mon = st.wMonth - 1;
    tmtm.tm_year = st.wYear - 1900;  tmtm.tm_isdst = -1;
    tt = mktime (&tmtm);
    tp->tv_sec = tt;
    tp->tv_usec = st.wMilliseconds * 1000;
#else
    /**
     ** The earlier time calculations using GetLocalTime
     ** had a time resolution of 10ms.The timeGetTime, part
     ** of multimedia apis offer a better time resolution
     ** of 1ms.Need to link against winmm.lib for this
     **/
    unsigned long Ticks = 0;
    unsigned long Sec =0;
    unsigned long Usec = 0;
    Ticks = timeGetTime();

    Sec = Ticks/1000;
    Usec = (Ticks - (Sec*1000))*1000;
    tp->tv_sec = Sec;
    tp->tv_usec = Usec;
#endif /* WITHOUT_MM_LIB */
    (void)nothing;
    return 0;
}

static char *strsep(char **stringp, const char *delim)
{
   char *start = *stringp;
   char *ptr;

   if (!start)
       return NULL;

   if (!*delim)
       ptr = start + strlen(start);
   else {
       ptr = strpbrk(start, delim);
       if (!ptr) {
           *stringp = NULL;
           return start;
       }
   }

   *ptr = '\0';
   *stringp = ptr + 1;

   return start;
}
#endif /* WIN32 */

static void ftdm_r2_set_chan_sig_status(ftdm_channel_t *ftdmchan, ftdm_signaling_status_t status)
{
	ftdm_sigmsg_t sig;
	ftdm_log_chan(ftdmchan, FTDM_LOG_DEBUG, "Signalling link status changed to %s\n", ftdm_signaling_status2str(status));

	memset(&sig, 0, sizeof(sig));
	sig.chan_id = ftdmchan->chan_id;
	sig.span_id = ftdmchan->span_id;
	sig.channel = ftdmchan;
	sig.event_id = FTDM_SIGEVENT_SIGSTATUS_CHANGED;
	sig.ev_data.sigstatus.status = status;
	if (ftdm_span_send_signal(ftdmchan->span, &sig) != FTDM_SUCCESS) {
		ftdm_log_chan(ftdmchan, FTDM_LOG_ERROR, "Failed to change channel status to %s\n", ftdm_signaling_status2str(status));
	}
	return;
}

static ftdm_call_cause_t ftdm_r2_cause_to_ftdm_cause(ftdm_channel_t *fchan, openr2_call_disconnect_cause_t cause)
{
	switch (cause) {

	case OR2_CAUSE_NORMAL_CLEARING:
		return FTDM_CAUSE_NORMAL_CLEARING;

	case OR2_CAUSE_BUSY_NUMBER:
		return FTDM_CAUSE_USER_BUSY;

	case OR2_CAUSE_NETWORK_CONGESTION:
		return FTDM_CAUSE_SWITCH_CONGESTION;

	case OR2_CAUSE_UNALLOCATED_NUMBER:
		return FTDM_CAUSE_NO_ROUTE_DESTINATION;

	case OR2_CAUSE_NUMBER_CHANGED:
		return FTDM_CAUSE_NUMBER_CHANGED;

	case OR2_CAUSE_OUT_OF_ORDER:
		return FTDM_CAUSE_NETWORK_OUT_OF_ORDER;

	case OR2_CAUSE_NO_ANSWER:
		return FTDM_CAUSE_NO_ANSWER;
	
	case OR2_CAUSE_UNSPECIFIED:
		return FTDM_CAUSE_NORMAL_UNSPECIFIED;

	case OR2_CAUSE_COLLECT_CALL_REJECTED:
		return FTDM_CAUSE_CALL_REJECTED;

	case OR2_CAUSE_FORCED_RELEASE:
		return FTDM_CAUSE_NORMAL_CLEARING;
	}
	ftdm_log_chan(fchan, FTDM_LOG_WARNING, "Mapping openr2 cause %d to unspecified\n", cause);
	return FTDM_CAUSE_NORMAL_UNSPECIFIED;
}

static openr2_call_disconnect_cause_t ftdm_r2_ftdm_cause_to_openr2_cause(ftdm_channel_t *fchan)
{
	switch (fchan->caller_data.hangup_cause) {

	case FTDM_CAUSE_NORMAL_CLEARING:
		return OR2_CAUSE_NORMAL_CLEARING;

	case FTDM_CAUSE_USER_BUSY:
		return OR2_CAUSE_BUSY_NUMBER;

	case FTDM_CAUSE_SWITCH_CONGESTION:
		return OR2_CAUSE_NETWORK_CONGESTION;

	case FTDM_CAUSE_NO_ROUTE_DESTINATION:
		return OR2_CAUSE_UNALLOCATED_NUMBER;

	case FTDM_CAUSE_NUMBER_CHANGED:
		return OR2_CAUSE_NUMBER_CHANGED;

	case FTDM_CAUSE_NETWORK_OUT_OF_ORDER:
	case FTDM_CAUSE_SERVICE_UNAVAILABLE:
	case FTDM_CAUSE_PROTOCOL_ERROR:
		return OR2_CAUSE_OUT_OF_ORDER;

	case FTDM_CAUSE_NO_ANSWER:
	case FTDM_CAUSE_NO_USER_RESPONSE:
		return OR2_CAUSE_NO_ANSWER;
	
	case FTDM_CAUSE_NORMAL_UNSPECIFIED:
		return OR2_CAUSE_UNSPECIFIED;

	}
	ftdm_log_chan(fchan, FTDM_LOG_WARNING, "freetdm hangup cause %d mapped to openr2 cause %s\n",
			fchan->caller_data.hangup_cause, openr2_proto_get_disconnect_string(OR2_CAUSE_UNSPECIFIED));
	return OR2_CAUSE_UNSPECIFIED;
}

static void ft_r2_clean_call(ftdm_r2_call_t *call)
{
	openr2_chan_t *r2chan = call->r2chan;

	/* Do not memset call structure, that clears values we do not want to clear, 
	 * like the log name set in on_call_log_created() */
	call->r2chan = r2chan;
	call->accepted = 0;
	call->answer_pending = 0;
	call->disconnect_rcvd = 0;
	call->ftdm_call_started = 0;
	call->protocol_error = 0;
	call->dnis_index = 0;
	call->ani_index = 0;
	call->name[0] = 0;
	call->protocol_error_recovery_timer = 0;
}

static void ft_r2_accept_call(ftdm_channel_t *ftdmchan)
{
	openr2_chan_t *r2chan = R2CALL(ftdmchan)->r2chan;
	// FIXME: not always accept as no charge, let the user decide that
	// also we should check the return code from openr2_chan_accept_call and handle error condition
	// hanging up the call with protocol error as the reason, this openr2 API will fail only when there something
	// wrong at the I/O layer or the library itself
	openr2_chan_accept_call(r2chan, OR2_CALL_NO_CHARGE);
}

static void ft_r2_answer_call(ftdm_channel_t *ftdmchan)
{
	openr2_chan_t *r2chan = R2CALL(ftdmchan)->r2chan;
	// FIXME
	// 1. check openr2_chan_answer_call return code
	// 2. The openr2_chan_answer_call_with_mode should be used depending on user settings
	// openr2_chan_answer_call_with_mode(r2chan, OR2_ANSWER_SIMPLE);
	openr2_chan_answer_call(r2chan);
	R2CALL(ftdmchan)->answer_pending = 0;
}

static __inline__ ftdm_calling_party_category_t ftdm_openr2_cpc_to_r2_ftdm_cpc(openr2_calling_party_category_t cpc)
{
	switch (cpc) {
	case OR2_CALLING_PARTY_CATEGORY_UNKNOWN:
		return FTDM_CPC_UNKNOWN;

	case OR2_CALLING_PARTY_CATEGORY_NATIONAL_SUBSCRIBER:
		return FTDM_CPC_ORDINARY;

	case OR2_CALLING_PARTY_CATEGORY_NATIONAL_PRIORITY_SUBSCRIBER:
		return FTDM_CPC_PRIORITY;

	case OR2_CALLING_PARTY_CATEGORY_INTERNATIONAL_SUBSCRIBER:
		return FTDM_CPC_UNKNOWN;

	case OR2_CALLING_PARTY_CATEGORY_INTERNATIONAL_PRIORITY_SUBSCRIBER:
		return FTDM_CPC_UNKNOWN;

	case OR2_CALLING_PARTY_CATEGORY_TEST_EQUIPMENT:
		return FTDM_CPC_TEST;

	case OR2_CALLING_PARTY_CATEGORY_PAY_PHONE:
		return FTDM_CPC_PAYPHONE;

	case OR2_CALLING_PARTY_CATEGORY_COLLECT_CALL:
		return FTDM_CPC_OPERATOR;
	}
	return FTDM_CPC_INVALID;
}

static __inline openr2_calling_party_category_t ftdm_r2_ftdm_cpc_to_openr2_cpc(ftdm_calling_party_category_t cpc)
{
	switch (cpc) {
	case FTDM_CPC_UNKNOWN:
		return OR2_CALLING_PARTY_CATEGORY_UNKNOWN;

	case FTDM_CPC_OPERATOR:
		return OR2_CALLING_PARTY_CATEGORY_COLLECT_CALL;

	case FTDM_CPC_ORDINARY:
		return OR2_CALLING_PARTY_CATEGORY_NATIONAL_SUBSCRIBER;

	case FTDM_CPC_PRIORITY:
		return OR2_CALLING_PARTY_CATEGORY_NATIONAL_PRIORITY_SUBSCRIBER;

	case FTDM_CPC_DATA:
		return OR2_CALLING_PARTY_CATEGORY_UNKNOWN;

	case FTDM_CPC_TEST:
		return OR2_CALLING_PARTY_CATEGORY_TEST_EQUIPMENT;

	case FTDM_CPC_PAYPHONE:
		return OR2_CALLING_PARTY_CATEGORY_PAY_PHONE;

	case FTDM_CPC_INVALID:
		return OR2_CALLING_PARTY_CATEGORY_UNKNOWN;
	}
	return OR2_CALLING_PARTY_CATEGORY_UNKNOWN;
}

/* this function must be called with the chan mutex held! */
static FIO_CHANNEL_OUTGOING_CALL_FUNCTION(r2_outgoing_call)
{
	openr2_call_status_t callstatus;
	ftdm_r2_data_t *r2data;
	openr2_calling_party_category_t category = OR2_CALLING_PARTY_CATEGORY_NATIONAL_SUBSCRIBER;

	r2data = ftdmchan->span->signal_data;

	if (ftdmchan->state != FTDM_CHANNEL_STATE_DOWN) {
		/* collision, an incoming seized the channel between our take and use timing */
		ftdm_log_chan(ftdmchan, 
		FTDM_LOG_CRIT, "R2 cannot dial out in channel in state %s, try another channel!.\n", ftdm_channel_state2str(ftdmchan->state));
		return FTDM_FAIL;
	}

	ft_r2_clean_call(ftdmchan->call_data);

	if (ftdmchan->caller_data.cpc == FTDM_CPC_INVALID || ftdmchan->caller_data.cpc == FTDM_CPC_UNKNOWN) {
		category = r2data->category;
	} else {
		category = ftdm_r2_ftdm_cpc_to_openr2_cpc(ftdmchan->caller_data.cpc);
	}

	/* start io dump */
	if (r2data->mf_dump_size) {
		ftdm_channel_command(ftdmchan, FTDM_COMMAND_ENABLE_INPUT_DUMP, &r2data->mf_dump_size);
		ftdm_channel_command(ftdmchan, FTDM_COMMAND_ENABLE_OUTPUT_DUMP, &r2data->mf_dump_size);
	}

	callstatus = openr2_chan_make_call(R2CALL(ftdmchan)->r2chan, 
			ftdmchan->caller_data.cid_num.digits,
			ftdmchan->caller_data.dnis.digits, 
			category,
			ftdmchan->caller_data.pres == FTDM_PRES_ALLOWED ? 0 : 1);

	if (callstatus) {
		ftdm_log_chan_msg(ftdmchan, FTDM_LOG_CRIT, "Failed to make call in R2 channel, openr2_chan_make_call failed\n");
		return FTDM_FAIL;
	}

	R2CALL(ftdmchan)->ftdm_call_started = 1;
	ftdm_set_state(ftdmchan, FTDM_CHANNEL_STATE_DIALING);

	ftdm_channel_set_feature(ftdmchan, FTDM_CHANNEL_FEATURE_IO_STATS);
	ftdm_channel_command(ftdmchan, FTDM_COMMAND_FLUSH_TX_BUFFERS, NULL);
	ftdm_channel_command(ftdmchan, FTDM_COMMAND_FLUSH_RX_BUFFERS, NULL);

	return FTDM_SUCCESS;
}

static ftdm_status_t ftdm_r2_start(ftdm_span_t *span)
{
	ftdm_r2_data_t *r2_data = span->signal_data;
	ftdm_set_flag(r2_data, FTDM_R2_SPAN_STARTED);
	return ftdm_thread_create_detached(ftdm_r2_run, span);
}

static ftdm_status_t ftdm_r2_stop(ftdm_span_t *span)
{
	ftdm_r2_data_t *r2_data = span->signal_data;
	ftdm_clear_flag(r2_data, FTDM_R2_SPAN_STARTED);
	while (ftdm_test_flag(r2_data, FTDM_R2_RUNNING)) {
		ftdm_log(FTDM_LOG_DEBUG, "Waiting for R2 span %s\n", span->name);
		ftdm_sleep(100);
	}
	return FTDM_SUCCESS;
}

static FIO_CHANNEL_GET_SIG_STATUS_FUNCTION(ftdm_r2_get_channel_sig_status)
{
	if (ftdm_test_flag(ftdmchan, FTDM_CHANNEL_SIG_UP)) {
		*status = FTDM_SIG_STATE_UP;
	} else {
		*status = FTDM_SIG_STATE_DOWN;
	}

	return FTDM_SUCCESS;
}

static FIO_CHANNEL_SET_SIG_STATUS_FUNCTION(ftdm_r2_set_channel_sig_status)
{
	openr2_chan_t *r2chan = R2CALL(ftdmchan)->r2chan;
	openr2_cas_signal_t rxcas, txcas;

	/* get the current rx and tx cas bits */
	openr2_chan_get_cas(r2chan, &rxcas, &txcas);

	/* if we're already in the state the user asks us to be, we have nothing to do */
	if (status == FTDM_SIG_STATE_SUSPENDED && txcas == OR2_CAS_BLOCK) {
		ftdm_log_chan_msg(ftdmchan, FTDM_LOG_DEBUG, "Channel signaling status already in BLOCK state\n");
		return FTDM_SUCCESS;
	}
	if (status == FTDM_SIG_STATE_UP && txcas == OR2_CAS_IDLE) {
		ftdm_log_chan_msg(ftdmchan, FTDM_LOG_DEBUG, "Channel signaling status already in IDLE state\n");
		return FTDM_SUCCESS;
	}

	/* set the signaling as requested and send SIGEVENT_SIGSTATUS_CHANGED, if applicable.
	 * see docs/sigstatus.txt for details */
	switch(status) {
		case FTDM_SIG_STATE_SUSPENDED:
			openr2_chan_set_blocked(r2chan);
			if (rxcas == OR2_CAS_IDLE) {
				ftdm_r2_set_chan_sig_status(ftdmchan, status);
			}
			break;
		case FTDM_SIG_STATE_UP:
			openr2_chan_set_idle(r2chan);
			if (rxcas == OR2_CAS_IDLE) {
				ftdm_r2_set_chan_sig_status(ftdmchan, status);
			}
			break;
		default:
			ftdm_log_chan(ftdmchan, FTDM_LOG_WARNING, "Cannot set signaling status to unknown value '%d'\n", status);
			return FTDM_FAIL;
	}
	return FTDM_SUCCESS;
}

static FIO_SPAN_GET_SIG_STATUS_FUNCTION(ftdm_r2_get_span_sig_status)
{
	ftdm_iterator_t *citer = NULL;
	ftdm_iterator_t *chaniter = ftdm_span_get_chan_iterator(span, NULL);
	if (!chaniter) {
		ftdm_log(FTDM_LOG_CRIT, "Failed to allocate channel iterator for span %s!\n", span->name);
		return FTDM_FAIL;
	}
	/* if ALL channels are non-idle, report SUSPENDED. UP otherwise. */
	*status = FTDM_SIG_STATE_SUSPENDED;
	for (citer = chaniter; citer; citer = ftdm_iterator_next(citer)) {
		ftdm_channel_t *fchan = ftdm_iterator_current(citer);
		ftdm_channel_lock(fchan);
		if (ftdm_test_flag(fchan, FTDM_CHANNEL_SIG_UP)) {
			*status = FTDM_SIG_STATE_UP;
			ftdm_channel_unlock(fchan);
			break;
		}
		ftdm_channel_unlock(fchan);
	}
	ftdm_iterator_free(chaniter);
	return FTDM_SUCCESS;
}

static FIO_SPAN_SET_SIG_STATUS_FUNCTION(ftdm_r2_set_span_sig_status)
{
	ftdm_iterator_t *chaniter = NULL;
	ftdm_iterator_t *citer = NULL;

	chaniter = ftdm_span_get_chan_iterator(span, NULL);
	if (!chaniter) {
		ftdm_log(FTDM_LOG_CRIT, "Failed to allocate channel iterator for span %s!\n", span->name);
		return FTDM_FAIL;
	}
	/* iterate over all channels, setting them to the requested state */
	for (citer = chaniter; citer; citer = ftdm_iterator_next(citer)) {
		ftdm_channel_t *fchan = ftdm_iterator_current(citer);
		/* we set channel's state through ftdm_r2_set_channel_sig_status(), since it already takes
		 * care of notifying the user when appropriate */
		ftdm_channel_lock(fchan);
		if ((ftdm_r2_set_channel_sig_status(fchan, status)) != FTDM_SUCCESS) {
			ftdm_log_chan(fchan, FTDM_LOG_ERROR, "Failed to set signaling status to %s\n", ftdm_signaling_status2str(status));
		}
		ftdm_channel_unlock(fchan);
	}
	ftdm_iterator_free(chaniter);
	return FTDM_SUCCESS;
}

/* always called from the monitor thread */
static void ftdm_r2_on_call_init(openr2_chan_t *r2chan)
{
	ftdm_r2_call_t *r2call;
	ftdm_channel_t *ftdmchan = openr2_chan_get_client_data(r2chan);
	ftdm_r2_data_t *r2data = ftdmchan->span->signal_data;

	ftdm_log_chan_msg(ftdmchan, FTDM_LOG_NOTICE, "Received request to start call\n");

	if (ftdmchan->state == FTDM_CHANNEL_STATE_HANGUP) {
		r2call = R2CALL(ftdmchan);
		if (r2call->protocol_error) {
			/* we had a protocol error and we were giving some recovery time, cancel the recovery timer now
			 * that is obvious that the other side recovered */
			ftdm_sched_cancel_timer(r2data->sched, r2call->protocol_error_recovery_timer);
			ftdm_log_chan_msg(ftdmchan, FTDM_LOG_DEBUG, "Cancelled protocol error recovery timer\n");
			ftdm_set_state(ftdmchan, FTDM_CHANNEL_STATE_DOWN);
			ftdm_channel_advance_states(ftdmchan);
		}
	}

	if (ftdm_test_flag(ftdmchan, FTDM_CHANNEL_INUSE)) {
		ftdm_log_chan(ftdmchan, FTDM_LOG_CRIT, "Cannot start call when channel is in use (state = %s)\n", ftdm_channel_state2str(ftdmchan->state));
		return;
	}

	if (ftdmchan->state != FTDM_CHANNEL_STATE_DOWN) {
		ftdm_log_chan(ftdmchan, FTDM_LOG_ERROR, "Cannot handle request to start call in state %s\n", ftdm_channel_state2str(ftdmchan->state));
		return;
	}

	if (ftdm_channel_open_chan(ftdmchan) != FTDM_SUCCESS) {
		ftdm_log_chan(ftdmchan, FTDM_LOG_ERROR, "Failed to open channel during incoming call! [%s]\n", ftdmchan->last_error);
		return;
	}

	/* mark the channel in use (so no outgoing calls can be placed here) */
	ftdm_channel_use(ftdmchan);	

	memset(ftdmchan->caller_data.dnis.digits, 0, sizeof(ftdmchan->caller_data.collected));
	memset(ftdmchan->caller_data.ani.digits, 0, sizeof(ftdmchan->caller_data.collected));

	ft_r2_clean_call(ftdmchan->call_data);
	r2call = R2CALL(ftdmchan);

	/* start io dump */
	if (r2data->mf_dump_size) {
		ftdm_channel_command(ftdmchan, FTDM_COMMAND_ENABLE_INPUT_DUMP, &r2data->mf_dump_size);
		ftdm_channel_command(ftdmchan, FTDM_COMMAND_ENABLE_OUTPUT_DUMP, &r2data->mf_dump_size);
	}

	ftdm_set_state(ftdmchan, FTDM_CHANNEL_STATE_COLLECT);
	ftdm_channel_set_feature(ftdmchan, FTDM_CHANNEL_FEATURE_IO_STATS);
	ftdm_channel_command(ftdmchan, FTDM_COMMAND_FLUSH_TX_BUFFERS, NULL);
	ftdm_channel_command(ftdmchan, FTDM_COMMAND_FLUSH_RX_BUFFERS, NULL);
}

static void dump_mf(openr2_chan_t *r2chan);
/* only called for incoming calls when the ANI, DNIS etc is complete and the user has to decide either to accept or reject the call */
static void ftdm_r2_on_call_offered(openr2_chan_t *r2chan, const char *ani, const char *dnis, 
		openr2_calling_party_category_t category, int ani_restricted)
{
	ftdm_channel_t *ftdmchan = openr2_chan_get_client_data(r2chan);
	ftdm_r2_data_t *r2data = ftdmchan->span->signal_data;

	ftdm_log_chan(ftdmchan, FTDM_LOG_NOTICE, "Call offered with ANI = %s, DNIS = %s, Category = %d, ANI restricted = %s\n", 
			ani, dnis, category, ani_restricted ? "Yes" : "No");

	/* nothing went wrong during call setup, MF has ended, we can and must disable the MF dump */
	if (r2data->mf_dump_size) {
		ftdm_channel_command(ftdmchan, FTDM_COMMAND_DISABLE_INPUT_DUMP, NULL);
		ftdm_channel_command(ftdmchan, FTDM_COMMAND_DISABLE_OUTPUT_DUMP, NULL);
	}

	/* check if this is a collect call and if we should accept it */
	if (!r2data->allow_collect_calls && category == OR2_CALLING_PARTY_CATEGORY_COLLECT_CALL) {
		ftdm_log_chan_msg(ftdmchan, FTDM_LOG_NOTICE, "Rejecting collect call\n");
		openr2_chan_disconnect_call(r2chan, OR2_CAUSE_COLLECT_CALL_REJECTED);
	} else {
		ftdm_set_state(ftdmchan, FTDM_CHANNEL_STATE_RING);
	}
	ftdmchan->caller_data.cpc = ftdm_openr2_cpc_to_r2_ftdm_cpc(category);
	ftdmchan->caller_data.pres = ani_restricted ? FTDM_PRES_RESTRICTED : FTDM_PRES_ALLOWED;
}

/*
 * Accepting a call in R2 is a lengthy process due to MF tones,
 * when the user sends PROGRESS indication (implicitly moving the
 * ftdm channel to PROGRESS state) the R2 processing loop
 * does not clear FTDM_CHANNEL_STATE_CHANGE immediately as it does
 * for all the other states, instead has to wait for on_call_accepted
 * callback from openr2, which means the MF has ended and the progress
 * indication is done, in order to clear the flag. However, if
 * a protocol error or call disconnection (which is indicated using CAS bits)
 * occurrs while accepting, we must clear the pending flag, this function
 * takes care of that
 * */
static void clear_accept_pending(ftdm_channel_t *fchan)
{
	if (IS_ACCEPTING_PENDING(fchan)) {
		ftdm_channel_complete_state(fchan);
	} else if (ftdm_test_flag(fchan, FTDM_CHANNEL_STATE_CHANGE)) {
		ftdm_log_chan(fchan, FTDM_LOG_CRIT, "State change flag set in state %s, last state = %s\n", 
				ftdm_channel_state2str(fchan->state), ftdm_channel_state2str(fchan->last_state));
		ftdm_channel_complete_state(fchan);
	}
}

static void dump_mf(openr2_chan_t *r2chan)
{
	char dfile[512];
	FILE *f = NULL;
	ftdm_channel_t *ftdmchan = openr2_chan_get_client_data(r2chan);
	ftdm_r2_data_t *r2data = ftdmchan->span->signal_data;
	if (r2data->mf_dump_size) {
		char *logname = R2CALL(ftdmchan)->logname;
		
		ftdm_log_chan(ftdmchan, FTDM_LOG_ERROR, "Dumping IO output in prefix %s\n", logname);
		snprintf(dfile, sizeof(dfile), logname ? "%s.s%dc%d.input.alaw" : "%s/s%dc%d.input.alaw", 
				logname ? logname : r2data->logdir, ftdmchan->span_id, ftdmchan->chan_id);
		f = fopen(dfile, "wb");
		ftdm_log_chan(ftdmchan, FTDM_LOG_ERROR, "Dumping IO input in file %s\n", dfile);
		ftdm_channel_command(ftdmchan, FTDM_COMMAND_DUMP_INPUT, f);
		fclose(f);

		snprintf(dfile, sizeof(dfile), logname ? "%s.s%dc%d.output.alaw" : "%s/s%dc%d.output.alaw", 
				logname ? logname : r2data->logdir, ftdmchan->span_id, ftdmchan->chan_id);
		f = fopen(dfile, "wb");
		ftdm_log_chan(ftdmchan, FTDM_LOG_ERROR, "Dumping IO output in file %s\n", dfile);
		ftdm_channel_command(ftdmchan, FTDM_COMMAND_DUMP_OUTPUT, f);
		fclose(f);
	}
}

static void ftdm_r2_on_call_accepted(openr2_chan_t *r2chan, openr2_call_mode_t mode)
{
	ftdm_channel_t *ftdmchan = openr2_chan_get_client_data(r2chan);
	ftdm_r2_data_t *r2data = ftdmchan->span->signal_data;

	ftdm_log_chan_msg(ftdmchan, FTDM_LOG_NOTICE, "Call accepted\n");

	clear_accept_pending(ftdmchan);

	/* at this point the MF signaling has ended and there is no point on keep reading */
	openr2_chan_disable_read(r2chan);

	/* at this point we are no longer responsible for reading and writing, 
	 * we are not interested in the stats anymore */
	ftdm_channel_clear_feature(ftdmchan, FTDM_CHANNEL_FEATURE_IO_STATS);

	
	R2CALL(ftdmchan)->accepted = 1;

	if (OR2_DIR_BACKWARD == openr2_chan_get_direction(r2chan)) {
		if (R2CALL(ftdmchan)->answer_pending) {
			ftdm_log_chan_msg(ftdmchan, FTDM_LOG_DEBUG, "Answer was pending, answering now.\n");
			ft_r2_answer_call(ftdmchan);
			R2CALL(ftdmchan)->answer_pending = 0;
			return;
		}
	} else {
		/* nothing went wrong during call setup, MF has ended, we can and must disable the MF dump */
		if (r2data->mf_dump_size) {
			ftdm_channel_command(ftdmchan, FTDM_COMMAND_DISABLE_INPUT_DUMP, NULL);
			ftdm_channel_command(ftdmchan, FTDM_COMMAND_DISABLE_OUTPUT_DUMP, NULL);
		}
		ftdm_set_state(ftdmchan, FTDM_CHANNEL_STATE_PROGRESS_MEDIA);
	}
}

static void ftdm_r2_on_call_answered(openr2_chan_t *r2chan)
{
	ftdm_channel_t *ftdmchan = openr2_chan_get_client_data(r2chan);
	ftdm_log_chan_msg(ftdmchan, FTDM_LOG_NOTICE, "Call answered\n");
	/* notify the upper layer of progress in the outbound call */
	if (OR2_DIR_FORWARD == openr2_chan_get_direction(r2chan)) {
		ftdm_set_state(ftdmchan, FTDM_CHANNEL_STATE_UP);
	}
}

/* may be called in the signaling or media thread depending on whether the hangup is product of MF or CAS signaling */
static void ftdm_r2_on_call_disconnect(openr2_chan_t *r2chan, openr2_call_disconnect_cause_t cause)
{
	ftdm_channel_t *ftdmchan = openr2_chan_get_client_data(r2chan);

	ftdm_log_chan_msg(ftdmchan, FTDM_LOG_NOTICE, "Call disconnected\n");

	clear_accept_pending(ftdmchan);

	R2CALL(ftdmchan)->disconnect_rcvd = 1;

	if (ftdmchan->state == FTDM_CHANNEL_STATE_HANGUP) {
		ftdm_log_chan_msg(ftdmchan, FTDM_LOG_DEBUG, "Call had been disconnected already by the user\n");
		/* just ack the hangup to trigger the on_call_end callback and go down */
		openr2_chan_disconnect_call(r2chan, OR2_CAUSE_NORMAL_CLEARING);
		return;
	}

	ftdmchan->caller_data.hangup_cause  = ftdm_r2_cause_to_ftdm_cause(ftdmchan, cause);
	ftdm_set_state(ftdmchan, FTDM_CHANNEL_STATE_TERMINATING);
}

static void ftdm_r2_on_call_end(openr2_chan_t *r2chan)
{
	ftdm_channel_t *ftdmchan = openr2_chan_get_client_data(r2chan);
	ftdm_log_chan_msg(ftdmchan, FTDM_LOG_NOTICE, "Call finished\n");

	/* the call is done as far as the stack is concerned, lets move to down here */
	ftdm_set_state(ftdmchan, FTDM_CHANNEL_STATE_DOWN);

	/* in some circumstances openr2 can call on_call_init right after this, so let's advance the state right here */
	ftdm_channel_advance_states(ftdmchan);
}

static void ftdm_r2_on_call_read(openr2_chan_t *r2chan, const unsigned char *buf, int buflen)
{
#if 0
	ftdm_log(FTDM_LOG_NOTICE, "Call read data on chan %d\n", openr2_chan_get_number(r2chan));
#endif
}

static void ftdm_r2_on_hardware_alarm(openr2_chan_t *r2chan, int alarm)
{
	ftdm_channel_t *ftdmchan = openr2_chan_get_client_data(r2chan);
	ftdm_log_chan(ftdmchan, FTDM_LOG_DEBUG, "Alarm notification: %d\n", alarm);
}

static void ftdm_r2_on_os_error(openr2_chan_t *r2chan, int errorcode)
{
	ftdm_channel_t *ftdmchan = openr2_chan_get_client_data(r2chan);
	ftdm_log_chan(ftdmchan, FTDM_LOG_ERROR, "OS error: %s\n", strerror(errorcode));
}

static void ftdm_r2_recover_from_protocol_error(void *data)
{
	openr2_chan_t *r2chan = data;
	ftdm_channel_t *ftdmchan = openr2_chan_get_client_data(r2chan);
	ftdm_channel_lock(ftdmchan);
	if (ftdmchan->state != FTDM_CHANNEL_STATE_HANGUP) {
		ftdm_log_chan(ftdmchan, FTDM_LOG_ERROR, "Recovering from protocol error but state is %s!\n", ftdm_channel_state2str(ftdmchan->state));
		goto done;
	}
	ftdm_set_state(ftdmchan, FTDM_CHANNEL_STATE_DOWN);
	ftdm_channel_advance_states(ftdmchan);
done:
	ftdm_channel_unlock(ftdmchan);
}

static void ftdm_r2_on_protocol_error(openr2_chan_t *r2chan, openr2_protocol_error_t reason)
{
	ftdm_channel_t *ftdmchan = openr2_chan_get_client_data(r2chan);

	if (ftdmchan->state == FTDM_CHANNEL_STATE_DOWN) {
		ftdm_log_chan_msg(ftdmchan, FTDM_LOG_ERROR, "Got protocol error when we're already down!\n");
		return;
	}

	dump_mf(r2chan);

	clear_accept_pending(ftdmchan);

	R2CALL(ftdmchan)->disconnect_rcvd = 1;
	R2CALL(ftdmchan)->protocol_error = 1;

	if (ftdmchan->state == FTDM_CHANNEL_STATE_HANGUP) {
		ftdm_log_chan_msg(ftdmchan, FTDM_LOG_ERROR, "The user already hung up, finishing call in protocol error\n");
		ftdm_set_state(ftdmchan, FTDM_CHANNEL_STATE_DOWN);
		return;
	}

	ftdmchan->caller_data.hangup_cause  = FTDM_CAUSE_PROTOCOL_ERROR; 
	ftdm_set_state(ftdmchan, FTDM_CHANNEL_STATE_TERMINATING);
}

static void ftdm_r2_on_line_blocked(openr2_chan_t *r2chan)
{
	ftdm_channel_t *ftdmchan = openr2_chan_get_client_data(r2chan);
	ftdm_log_chan(ftdmchan, FTDM_LOG_NOTICE, "Far end blocked in state %s\n", ftdm_channel_state2str(ftdmchan->state));
	ftdm_r2_set_chan_sig_status(ftdmchan, FTDM_SIG_STATE_SUSPENDED);
}

static void ftdm_r2_on_line_idle(openr2_chan_t *r2chan)
{
	ftdm_channel_t *ftdmchan = openr2_chan_get_client_data(r2chan);
	ftdm_log_chan(ftdmchan, FTDM_LOG_NOTICE, "Far end unblocked in state %s\n", ftdm_channel_state2str(ftdmchan->state));
	ftdm_r2_set_chan_sig_status(ftdmchan, FTDM_SIG_STATE_UP);
}

static void ftdm_r2_write_log(openr2_log_level_t level, const char *file, const char *function, int line, const char *message)
{
	switch (level) {
		case OR2_LOG_NOTICE:
			ftdm_log(file, function, line, FTDM_LOG_LEVEL_NOTICE, "%s", message);
			break;
		case OR2_LOG_WARNING:
			ftdm_log(file, function, line, FTDM_LOG_LEVEL_WARNING, "%s", message);
			break;
		case OR2_LOG_ERROR:
			ftdm_log(file, function, line, FTDM_LOG_LEVEL_ERROR, "%s", message);
			break;
		case OR2_LOG_STACK_TRACE:
		case OR2_LOG_MF_TRACE:
		case OR2_LOG_CAS_TRACE:
		case OR2_LOG_DEBUG:
		case OR2_LOG_EX_DEBUG:
			ftdm_log(file, function, line, FTDM_LOG_LEVEL_DEBUG, "%s", message);
			break;
		default:
			ftdm_log(FTDM_LOG_WARNING, "We should handle logging level %d here.\n", level);
			ftdm_log(file, function, line, FTDM_LOG_LEVEL_DEBUG, "%s", message);
			break;
	}
}

static void ftdm_r2_on_context_log(openr2_context_t *r2context, const char *file, const char *function, unsigned int line, 
	openr2_log_level_t level, const char *fmt, va_list ap)
{
#define CONTEXT_TAG "Context -"
	char logmsg[256];
	char completemsg[sizeof(logmsg) + sizeof(CONTEXT_TAG) - 1];
	vsnprintf(logmsg, sizeof(logmsg), fmt, ap);
	snprintf(completemsg, sizeof(completemsg), CONTEXT_TAG "%s", logmsg);
	ftdm_r2_write_log(level, file, function, line, completemsg);
#undef CONTEXT_TAG
}

static void ftdm_r2_on_chan_log(openr2_chan_t *r2chan, const char *file, const char *function, unsigned int line, 
	openr2_log_level_t level, const char *fmt, va_list ap)
{
	ftdm_channel_t *ftdmchan = openr2_chan_get_client_data(r2chan);
	char logmsg[1024];
	char completemsg[sizeof(logmsg)];
	vsnprintf(logmsg, sizeof(logmsg), fmt, ap);
	snprintf(completemsg, sizeof(completemsg), "[s%dc%d] [%d:%d] [%s] %s", 
			ftdmchan->span_id, ftdmchan->chan_id, ftdmchan->physical_span_id, ftdmchan->physical_chan_id,
			ftdm_channel_state2str(ftdmchan->state), logmsg);
	ftdm_r2_write_log(level, file, function, line, completemsg);
}

static int ftdm_r2_on_dnis_digit_received(openr2_chan_t *r2chan, char digit)
{
	ftdm_sigmsg_t sigev;
	ftdm_r2_data_t *r2data;
	ftdm_channel_t *ftdmchan = openr2_chan_get_client_data(r2chan);
	ftdm_size_t collected_len = R2CALL(ftdmchan)->dnis_index;

	ftdm_log_chan(ftdmchan, FTDM_LOG_DEBUG, "DNIS digit %c received\n", digit);

	/* save the digit we just received */ 
	ftdmchan->caller_data.dnis.digits[collected_len] = digit;
	collected_len++;
	ftdmchan->caller_data.dnis.digits[collected_len] = '\0';
	R2CALL(ftdmchan)->dnis_index = collected_len;

	/* notify the user about the new digit and check if we should stop requesting more DNIS */
	memset(&sigev, 0, sizeof(sigev));
	sigev.chan_id = ftdmchan->chan_id;
	sigev.span_id = ftdmchan->span_id;
	sigev.channel = ftdmchan;
	sigev.event_id = FTDM_SIGEVENT_COLLECTED_DIGIT;
	r2data = ftdmchan->span->signal_data;
	if (ftdm_span_send_signal(ftdmchan->span, &sigev) == FTDM_BREAK) {
		ftdm_log_chan(ftdmchan, FTDM_LOG_NOTICE, "Requested to stop getting DNIS. Current DNIS = %s\n", ftdmchan->caller_data.dnis.digits);
		return OR2_STOP_DNIS_REQUEST; 
	}

	/* the only other reason to stop requesting DNIS is that there is no more room to save it */
	if (collected_len == (sizeof(ftdmchan->caller_data.dnis.digits) - 1)) {
		ftdm_log_chan(ftdmchan, FTDM_LOG_WARNING, "No more room for DNIS. Current DNIS = %s\n", ftdmchan->caller_data.dnis.digits);
		return OR2_STOP_DNIS_REQUEST;
	}

	return OR2_CONTINUE_DNIS_REQUEST; 
}

static void ftdm_r2_on_ani_digit_received(openr2_chan_t *r2chan, char digit)
{
	ftdm_channel_t *ftdmchan = openr2_chan_get_client_data(r2chan);
	ftdm_size_t collected_len = R2CALL(ftdmchan)->ani_index;

	/* check if we should drop ANI */
	if (collected_len == (sizeof(ftdmchan->caller_data.ani.digits) - 1)) {
		ftdm_log_chan(ftdmchan, FTDM_LOG_WARNING, "No more room for ANI, digit dropped: %c\n", digit);
		return;
	}
	ftdm_log_chan(ftdmchan, FTDM_LOG_DEBUG, "ANI digit %c received\n", digit);

	/* save the digit we just received */ 
	ftdmchan->caller_data.ani.digits[collected_len] = digit;
	collected_len++;
	ftdmchan->caller_data.ani.digits[collected_len] = '\0';
	R2CALL(ftdmchan)->ani_index = collected_len;
}

static void ftdm_r2_on_billing_pulse(openr2_chan_t *r2chan) {}

static void ftdm_r2_on_call_log_created(openr2_chan_t *r2chan, const char *logname)
{
	ftdm_channel_t *ftdmchan = openr2_chan_get_client_data(r2chan);
	ftdm_r2_call_t *r2call = R2CALL(ftdmchan);
	/* this is used when dumping I/O for debugging */
	snprintf(r2call->logname, sizeof(r2call->logname), "%s", logname);
}

static openr2_event_interface_t ftdm_r2_event_iface = {
	/* .on_call_init */ ftdm_r2_on_call_init,
	/* .on_call_offered */ ftdm_r2_on_call_offered,
	/* .on_call_accepted */ ftdm_r2_on_call_accepted,
	/* .on_call_answered */ ftdm_r2_on_call_answered,
	/* .on_call_disconnect */ ftdm_r2_on_call_disconnect,
	/* .on_call_end */ ftdm_r2_on_call_end,
	/* .on_call_read */ ftdm_r2_on_call_read,
	/* .on_hardware_alarm */ ftdm_r2_on_hardware_alarm,
	/* .on_os_error */ ftdm_r2_on_os_error,
	/* .on_protocol_error */ ftdm_r2_on_protocol_error,
	/* .on_line_blocked */ ftdm_r2_on_line_blocked,
	/* .on_line_idle */ ftdm_r2_on_line_idle,

	/* cast seems to be needed to get rid of the annoying warning regarding format attribute  */
	/* .on_context_log */ (openr2_handle_context_logging_func)ftdm_r2_on_context_log,
	/* .on_dnis_digit_received */ ftdm_r2_on_dnis_digit_received,
	/* .on_ani_digit_received */ ftdm_r2_on_ani_digit_received,

	/* so far we do nothing with billing pulses */
	/* .on_billing_pulse_received */ ftdm_r2_on_billing_pulse,
	/* .on_call_log_created */ ftdm_r2_on_call_log_created,
};

static int ftdm_r2_io_set_cas(openr2_chan_t *r2chan, int cas)
{
	ftdm_channel_t *ftdm_chan = openr2_chan_get_fd(r2chan);
	ftdm_status_t status = ftdm_channel_command(ftdm_chan, FTDM_COMMAND_SET_CAS_BITS, &cas);
	if (FTDM_FAIL == status) {
		return -1;
	}
	return 0;
}

static int ftdm_r2_io_get_cas(openr2_chan_t *r2chan, int *cas)
{
	ftdm_channel_t *ftdm_chan = openr2_chan_get_fd(r2chan);
	ftdm_status_t status = ftdm_channel_command(ftdm_chan, FTDM_COMMAND_GET_CAS_BITS, cas);
	if (FTDM_FAIL == status) {
		return -1;
	}
	return 0;
}

static int ftdm_r2_io_flush_write_buffers(openr2_chan_t *r2chan)
{
	ftdm_channel_t *ftdm_chan = openr2_chan_get_fd(r2chan);
	ftdm_status_t status = ftdm_channel_command(ftdm_chan, FTDM_COMMAND_FLUSH_TX_BUFFERS, NULL);
	if (FTDM_FAIL == status) {
		return -1;
	}
	return 0;
}

static int ftdm_r2_io_write(openr2_chan_t *r2chan, const void *buf, int size)
{
	ftdm_channel_t *ftdm_chan = openr2_chan_get_fd(r2chan);
	ftdm_size_t outsize = size;
	ftdm_status_t status = ftdm_channel_write(ftdm_chan, (void *)buf, size, &outsize);
	if (FTDM_FAIL == status) {
		return -1;
	}
	return (int)outsize;
}

static int ftdm_r2_io_read(openr2_chan_t *r2chan, const void *buf, int size)
{
	ftdm_channel_t *ftdm_chan = openr2_chan_get_fd(r2chan);
	ftdm_size_t outsize = size;
	ftdm_status_t status = ftdm_channel_read(ftdm_chan, (void *)buf, &outsize);
	if (FTDM_FAIL == status) {
		return -1;
	}
	return (int)outsize;
}

static int ftdm_r2_io_wait(openr2_chan_t *r2chan, int *flags, int block)
{
	ftdm_status_t status;
	int32_t timeout;
	ftdm_wait_flag_t ftdmflags = 0;

	ftdm_channel_t *fchan = openr2_chan_get_fd(r2chan);
	timeout = block ? -1 : 0;

	if (*flags & OR2_IO_READ) {
		ftdmflags |= FTDM_READ;
	}
	if (*flags & OR2_IO_WRITE) {
		ftdmflags |= FTDM_WRITE;
	}
	if (*flags & OR2_IO_OOB_EVENT) {
		ftdmflags |= FTDM_EVENTS;
	}
	
	status = ftdm_channel_wait(fchan, &ftdmflags, timeout);

	if (FTDM_SUCCESS != status && FTDM_TIMEOUT != status) {
		ftdm_log_chan_msg(fchan, FTDM_LOG_ERROR, "Failed to wait for events on channel\n");
		return -1;
	}

	*flags = 0;
	if (ftdmflags & FTDM_READ) {
		*flags |= OR2_IO_READ;
	}
	if (ftdmflags & FTDM_WRITE) {
		*flags |= OR2_IO_WRITE;
	}
	if (ftdmflags & FTDM_EVENTS) {
		*flags |= OR2_IO_OOB_EVENT;
	}

	return 0;
}

/* The following openr2 hooks never get called, read on for reasoning ... */
/* since freetdm takes care of opening the file descriptor and using openr2_chan_new_from_fd, openr2 should never call this hook */
static openr2_io_fd_t ftdm_r2_io_open(openr2_context_t *r2context, int channo)
{
	ftdm_log(FTDM_LOG_ERROR, "I should not be called (I/O open)!!\n");
	return NULL;
}

/* since freetdm takes care of closing the file descriptor and uses openr2_chan_new_from_fd, openr2 should never call this hook */
static int ftdm_r2_io_close(openr2_chan_t *r2chan)
{
	ftdm_channel_t *fchan = openr2_chan_get_client_data(r2chan);
	ftdm_log_chan_msg(fchan, FTDM_LOG_ERROR, "I should not be called (I/O close)!!\n");
	return 0;
}

/* since freetdm takes care of opening the file descriptor and using openr2_chan_new_from_fd, openr2 should never call this hook */
static int ftdm_r2_io_setup(openr2_chan_t *r2chan)
{
	ftdm_channel_t *fchan = openr2_chan_get_client_data(r2chan);
	ftdm_log_chan_msg(fchan, FTDM_LOG_ERROR, "I should not be called (I/O Setup)!!\n");
	return 0;
}

static int ftdm_r2_io_get_oob_event(openr2_chan_t *r2chan, openr2_oob_event_t *event)
{
	ftdm_status_t status;
	ftdm_event_t *fevent = NULL;
	ftdm_channel_t *ftdmchan = openr2_chan_get_fd(r2chan);

	*event = OR2_OOB_EVENT_NONE;

	status = ftdm_channel_read_event(ftdmchan, &fevent);

	if (status != FTDM_SUCCESS) {
		ftdm_log_chan_msg(ftdmchan, FTDM_LOG_ERROR, "failed to retrieve freetdm event!\n");
		return -1;
	}

	if (fevent->e_type != FTDM_EVENT_OOB) {
		return 0;
	}

	switch (fevent->enum_id) {
	case FTDM_OOB_CAS_BITS_CHANGE:
		{
			*event = OR2_OOB_EVENT_CAS_CHANGE;
		}
		break;
	case FTDM_OOB_ALARM_TRAP:
		{
			*event = OR2_OOB_EVENT_ALARM_ON;
		}
		break;
	case FTDM_OOB_ALARM_CLEAR:
		{
			*event = OR2_OOB_EVENT_ALARM_OFF;
		}
		break;
	}
	return 0;
}

static openr2_io_interface_t ftdm_r2_io_iface = {
	/* .open */ ftdm_r2_io_open, /* never called */
	/* .close */ ftdm_r2_io_close, /* never called */
	/* .set_cas */ ftdm_r2_io_set_cas,
	/* .get_cas */ ftdm_r2_io_get_cas,
	/* .flush_write_buffers */ ftdm_r2_io_flush_write_buffers,
	/* .write */ ftdm_r2_io_write,
	/* .read */ ftdm_r2_io_read,
	/* .setup */ ftdm_r2_io_setup, /* never called */
	/* .wait */ ftdm_r2_io_wait,
	/* .get_oob_event */ ftdm_r2_io_get_oob_event /* never called */
};

/* resolve a loglevel string, such as "debug,notice,warning",  to an openr2 log level integer */
static openr2_log_level_t ftdm_r2_loglevel_from_string(const char *level)
{
	openr2_log_level_t tmplevel;
	openr2_log_level_t newlevel = 0;
	char *clevel = NULL;
	char *logval = NULL;

	logval = ftdm_malloc(strlen(level)+1); /* alloca man page scared me, so better to use good ol' malloc  */
	if (!logval) {
		ftdm_log(FTDM_LOG_WARNING, "Ignoring R2 logging parameter: '%s', failed to alloc memory\n", level);
		return newlevel;
	}
	strcpy(logval, level);
	while (logval) {
		clevel = strsep(&logval, ",");
		if (-1 == (tmplevel = openr2_log_get_level(clevel))) {
			ftdm_log(FTDM_LOG_WARNING, "Ignoring invalid R2 logging level: '%s'\n", clevel);
			continue;
		}
		newlevel |= tmplevel;
	}
	ftdm_safe_free(logval);
	return newlevel;
}

static ftdm_state_map_t r2_state_map = {
	{
		{
			ZSD_INBOUND,
			ZSM_UNACCEPTABLE,
			{FTDM_ANY_STATE, FTDM_END},
			{FTDM_CHANNEL_STATE_RESET, FTDM_END}
		},
		{
			ZSD_INBOUND,
			ZSM_UNACCEPTABLE,
			{FTDM_CHANNEL_STATE_RESET, FTDM_END},
			{FTDM_CHANNEL_STATE_DOWN, FTDM_END}
		},
		{
			ZSD_INBOUND,
			ZSM_UNACCEPTABLE,
			{FTDM_CHANNEL_STATE_DOWN, FTDM_END},
			{FTDM_CHANNEL_STATE_COLLECT, FTDM_END}
		},
		{
			ZSD_INBOUND,
			ZSM_UNACCEPTABLE,
			{FTDM_CHANNEL_STATE_COLLECT, FTDM_END},
			{FTDM_CHANNEL_STATE_RING, FTDM_CHANNEL_STATE_TERMINATING, FTDM_END}
		},
		{
			ZSD_INBOUND,
			ZSM_UNACCEPTABLE,
			{FTDM_CHANNEL_STATE_RING, FTDM_END},
			{FTDM_CHANNEL_STATE_HANGUP, FTDM_CHANNEL_STATE_TERMINATING, FTDM_CHANNEL_STATE_PROGRESS, FTDM_CHANNEL_STATE_PROGRESS_MEDIA, FTDM_CHANNEL_STATE_UP, FTDM_END}
		},
		{
			ZSD_INBOUND,
			ZSM_UNACCEPTABLE,
			{FTDM_CHANNEL_STATE_HANGUP, FTDM_END},
			{FTDM_CHANNEL_STATE_DOWN, FTDM_END},
		},
		{
			ZSD_INBOUND,
			ZSM_UNACCEPTABLE,
			{FTDM_CHANNEL_STATE_TERMINATING, FTDM_END},
			{FTDM_CHANNEL_STATE_HANGUP, FTDM_END},
		},
		{
			ZSD_INBOUND,
			ZSM_UNACCEPTABLE,
			{FTDM_CHANNEL_STATE_PROGRESS, FTDM_END},
			{FTDM_CHANNEL_STATE_HANGUP, FTDM_CHANNEL_STATE_TERMINATING, FTDM_CHANNEL_STATE_PROGRESS_MEDIA, FTDM_CHANNEL_STATE_UP, FTDM_END},
		},
		{
			ZSD_INBOUND,
			ZSM_UNACCEPTABLE,
			{FTDM_CHANNEL_STATE_PROGRESS_MEDIA, FTDM_END},
			{FTDM_CHANNEL_STATE_HANGUP, FTDM_CHANNEL_STATE_TERMINATING, FTDM_CHANNEL_STATE_UP, FTDM_END},
		},
		{
			ZSD_INBOUND,
			ZSM_UNACCEPTABLE,
			{FTDM_CHANNEL_STATE_UP, FTDM_END},
			{FTDM_CHANNEL_STATE_HANGUP, FTDM_CHANNEL_STATE_TERMINATING, FTDM_END},
		},
		
		/* Outbound states */
		
		{
			ZSD_OUTBOUND,
			ZSM_UNACCEPTABLE,
			{FTDM_ANY_STATE, FTDM_END},
			{FTDM_CHANNEL_STATE_RESET, FTDM_END}
		},

		{
			ZSD_OUTBOUND,
			ZSM_UNACCEPTABLE,
			{FTDM_CHANNEL_STATE_RESET, FTDM_END},
			{FTDM_CHANNEL_STATE_DOWN, FTDM_END}
		},

		{
			ZSD_OUTBOUND,
			ZSM_UNACCEPTABLE,
			{FTDM_CHANNEL_STATE_DOWN, FTDM_END},
			{FTDM_CHANNEL_STATE_DIALING, FTDM_END}
		},

		{
			ZSD_OUTBOUND,
			ZSM_UNACCEPTABLE,
			{FTDM_CHANNEL_STATE_DIALING, FTDM_END},
			{FTDM_CHANNEL_STATE_HANGUP, FTDM_CHANNEL_STATE_TERMINATING, FTDM_CHANNEL_STATE_PROGRESS_MEDIA, FTDM_END}
		},

		{
			ZSD_OUTBOUND,
			ZSM_UNACCEPTABLE,
			{FTDM_CHANNEL_STATE_HANGUP, FTDM_END},
			{FTDM_CHANNEL_STATE_DOWN, FTDM_END}
		},

		{
			ZSD_OUTBOUND,
			ZSM_UNACCEPTABLE,
			{FTDM_CHANNEL_STATE_TERMINATING, FTDM_END},
			{FTDM_CHANNEL_STATE_HANGUP, FTDM_END}
		},

		{
			ZSD_OUTBOUND,
			ZSM_UNACCEPTABLE,
			{FTDM_CHANNEL_STATE_PROGRESS_MEDIA, FTDM_END},
			{FTDM_CHANNEL_STATE_HANGUP, FTDM_CHANNEL_STATE_TERMINATING, FTDM_CHANNEL_STATE_UP, FTDM_END}
		},

		{
			ZSD_OUTBOUND,
			ZSM_UNACCEPTABLE,
			{FTDM_CHANNEL_STATE_UP, FTDM_END},
			{FTDM_CHANNEL_STATE_HANGUP, FTDM_CHANNEL_STATE_TERMINATING, FTDM_END}
		},
	}
};

static FIO_CONFIGURE_SPAN_SIGNALING_FUNCTION(ftdm_r2_configure_span_signaling)
{
	unsigned int i = 0;
	int conf_failure = 0;
	int intval = 0;
	char schedname[255];
	const char *var = NULL, *val = NULL;
	const char *log_level = "notice,warning,error"; /* default loglevel, if none is read from conf */
	ftdm_r2_data_t *r2data = NULL;
	ftdm_r2_span_pvt_t *spanpvt = NULL;
	ftdm_r2_call_t *r2call = NULL;
	openr2_chan_t *r2chan = NULL;
	unsigned paramindex = 0;

	ft_r2_conf_t r2conf = 
	{
		/* .variant */ OR2_VAR_ITU,
		/* .category */ OR2_CALLING_PARTY_CATEGORY_NATIONAL_SUBSCRIBER,
		/* .loglevel */ OR2_LOG_ERROR | OR2_LOG_WARNING,
#ifdef WIN32
		/* .logdir */ (char *)"c:\\", 
#else
		/* .logdir */ (char *)"/tmp", 
#endif
		/* .advanced_protocol_file */ NULL,
		/* .max_ani */ 10,
		/* .max_dnis */ 4,
		/* .mfback_timeout */ -1,
		/* .metering_pulse_timeout */ -1,
		/* .mf_dump_size */ 0,
		/* .immediate_accept */ -1,
		/* .skip_category */ -1,
		/* .get_ani_first */ -1,
		/* .call_files */ 0,
		/* .double_answer */ -1,
		/* .charge_calls */ -1,
		/* .forced_release */ -1,
		/* .allow_collect_calls */ -1
	};

	ftdm_assert_return(sig_cb != NULL, FTDM_FAIL, "No signaling cb provided\n");

	if (span->signal_type) {
		snprintf(span->last_error, sizeof(span->last_error), "Span is already configured for signalling.");
		return FTDM_FAIL;
	}

	for (; ftdm_parameters[paramindex].var; paramindex++) {
		var = ftdm_parameters[paramindex].var;
		val = ftdm_parameters[paramindex].val;
		ftdm_log(FTDM_LOG_DEBUG, "Reading R2 parameter %s for span %d\n", var, span->span_id);
		if (!strcasecmp(var, "variant")) {
			if (!val) {
				break;
			}
			if (ftdm_strlen_zero_buf(val)) {
				ftdm_log(FTDM_LOG_NOTICE, "Ignoring empty R2 variant parameter\n");
				continue;
			}
			r2conf.variant = openr2_proto_get_variant(val);
			if (r2conf.variant == OR2_VAR_UNKNOWN) {
				ftdm_log(FTDM_LOG_ERROR, "Unknown R2 variant %s\n", val);
				conf_failure = 1;
				break;
			}
			ftdm_log(FTDM_LOG_DEBUG, "Configuring R2 span %d for variant %s\n", span->span_id, val);
		} else if (!strcasecmp(var, "category")) {
			if (!val) {
				break;
			}
			if (ftdm_strlen_zero_buf(val)) {
				ftdm_log(FTDM_LOG_NOTICE, "Ignoring empty R2 category parameter\n");
				continue;
			}
			r2conf.category = openr2_proto_get_category(val);
			if (r2conf.category == OR2_CALLING_PARTY_CATEGORY_UNKNOWN) {
				ftdm_log(FTDM_LOG_ERROR, "Unknown R2 caller category %s\n", val);
				conf_failure = 1;
				break;
			}
			ftdm_log(FTDM_LOG_DEBUG, "Configuring R2 span %d with default category %s\n", span->span_id, val);
		} else if (!strcasecmp(var, "logdir")) {
			if (!val) {
				break;
			}
			if (ftdm_strlen_zero_buf(val)) {
				ftdm_log(FTDM_LOG_NOTICE, "Ignoring empty R2 logdir parameter\n");
				continue;
			}
			r2conf.logdir = (char *)val;
			ftdm_log(FTDM_LOG_DEBUG, "Configuring R2 span %d with logdir %s\n", span->span_id, val);
		} else if (!strcasecmp(var, "logging")) {
			if (!val) {
				break;
			}
			if (ftdm_strlen_zero_buf(val)) {
				ftdm_log(FTDM_LOG_NOTICE, "Ignoring empty R2 logging parameter\n");
				continue;
			}
			log_level = val;
			ftdm_log(FTDM_LOG_DEBUG, "Configuring R2 span %s with loglevel %s\n", span->name, val);
		} else if (!strcasecmp(var, "advanced_protocol_file")) {
			if (!val) {
				break;
			}
			if (ftdm_strlen_zero_buf(val)) {
				ftdm_log(FTDM_LOG_NOTICE, "Ignoring empty R2 advanced_protocol_file parameter\n");
				continue;
			}
			r2conf.advanced_protocol_file = (char *)val;
			ftdm_log(FTDM_LOG_DEBUG, "Configuring R2 span %s with advanced protocol file %s\n", span->name, val);
		} else if (!strcasecmp(var, "mf_dump_size")) {
			intval = atoi(val);
			if (intval < 0) {
				r2conf.mf_dump_size = FTDM_IO_DUMP_DEFAULT_BUFF_SIZE;
				ftdm_log(FTDM_LOG_DEBUG, "Configuring R2 span %s with default mf_dump_size = %d bytes\n", span->name, r2conf.mf_dump_size);
			} else {
				r2conf.mf_dump_size = intval;
				ftdm_log(FTDM_LOG_DEBUG, "Configuring R2 span %s with mf_dump_size = %d bytes\n", span->name, r2conf.mf_dump_size);
			}
		} else if (!strcasecmp(var, "allow_collect_calls")) {
			r2conf.allow_collect_calls = ftdm_true(val);
			ftdm_log(FTDM_LOG_DEBUG, "Configuring R2 span %s with allow collect calls max ani = %d\n", span->name, r2conf.allow_collect_calls);
		} else if (!strcasecmp(var, "double_answer")) {
			r2conf.double_answer = ftdm_true(val);
			ftdm_log(FTDM_LOG_DEBUG, "Configuring R2 span %s with double answer = %d\n", span->name, r2conf.double_answer);
		} else if (!strcasecmp(var, "immediate_accept")) {
			r2conf.immediate_accept = ftdm_true(val);
			ftdm_log(FTDM_LOG_DEBUG, "Configuring R2 span %s with immediate accept = %d\n", span->name, r2conf.immediate_accept);
		} else if (!strcasecmp(var, "skip_category")) {
			r2conf.skip_category = ftdm_true(val);
			ftdm_log(FTDM_LOG_DEBUG, "Configuring R2 span %s with skip category = %d\n", span->name, r2conf.skip_category);
		} else if (!strcasecmp(var, "forced_release")) {
			r2conf.forced_release = ftdm_true(val);
			ftdm_log(FTDM_LOG_DEBUG, "Configuring R2 span %s with forced release = %d\n", span->name, r2conf.forced_release);
		} else if (!strcasecmp(var, "charge_calls")) {
			r2conf.charge_calls = ftdm_true(val);
			ftdm_log(FTDM_LOG_DEBUG, "Configuring R2 span %s with charge calls = %d\n", span->name, r2conf.charge_calls);
		} else if (!strcasecmp(var, "get_ani_first")) {
			r2conf.get_ani_first = ftdm_true(val);
			ftdm_log(FTDM_LOG_DEBUG, "Configuring R2 span %s with get ani first = %d\n", span->name, r2conf.get_ani_first);
		} else if (!strcasecmp(var, "call_files")) {
			r2conf.call_files = ftdm_true(val);
			ftdm_log(FTDM_LOG_DEBUG, "Configuring R2 span %s with call files = %d\n", span->name, r2conf.call_files);
		} else if (!strcasecmp(var, "mfback_timeout")) {
			r2conf.mfback_timeout = atoi(val);
			ftdm_log(FTDM_LOG_DEBUG, "Configuring R2 span %s with MF backward timeout = %dms\n", span->name, r2conf.mfback_timeout);
		} else if (!strcasecmp(var, "metering_pulse_timeout")) {
			r2conf.metering_pulse_timeout = atoi(val);
			ftdm_log(FTDM_LOG_DEBUG, "Configuring R2 span %s with metering pulse timeout = %dms\n", span->name, r2conf.metering_pulse_timeout);
		} else if (!strcasecmp(var, "max_ani")) {
			r2conf.max_ani = atoi(val);
			ftdm_log(FTDM_LOG_DEBUG, "Configuring R2 span %s with max ani = %d\n", span->name, r2conf.max_ani);
		} else if (!strcasecmp(var, "max_dnis")) {
			r2conf.max_dnis = atoi(val);
			ftdm_log(FTDM_LOG_DEBUG, "Configuring R2 span %s with max dnis = %d\n", span->name, r2conf.max_dnis);
		} else {
			snprintf(span->last_error, sizeof(span->last_error), "Unknown R2 parameter [%s]", var);
			return FTDM_FAIL;
		}
	}

	if (conf_failure) {
		snprintf(span->last_error, sizeof(span->last_error), "R2 configuration error");
		return FTDM_FAIL;
	}

	/* set span log level */
	r2conf.loglevel = ftdm_r2_loglevel_from_string(log_level);
	ftdm_log(FTDM_LOG_DEBUG, "Configuring R2 span %d with loglevel %s\n", span->span_id, log_level);

	r2data = ftdm_malloc(sizeof(*r2data));
	if (!r2data) {
		snprintf(span->last_error, sizeof(span->last_error), "Failed to allocate R2 data.");
		return FTDM_FAIL;
	}
	memset(r2data, 0, sizeof(*r2data));

	spanpvt = ftdm_malloc(sizeof(*spanpvt));
	if (!spanpvt) {
		snprintf(span->last_error, sizeof(span->last_error), "Failed to allocate private span data container.");
		goto fail;
	}
	memset(spanpvt, 0, sizeof(*spanpvt));

	r2data->r2context = openr2_context_new(r2conf.variant, &ftdm_r2_event_iface, r2conf.max_ani, r2conf.max_dnis);
	if (!r2data->r2context) {
		snprintf(span->last_error, sizeof(span->last_error), "Cannot create openr2 context for span.");
		goto fail;
	}
	openr2_context_set_io_type(r2data->r2context, OR2_IO_CUSTOM, &ftdm_r2_io_iface);
	openr2_context_set_log_level(r2data->r2context, r2conf.loglevel);
	openr2_context_set_ani_first(r2data->r2context, r2conf.get_ani_first);
	openr2_context_set_skip_category_request(r2data->r2context, r2conf.skip_category);
	openr2_context_set_mf_back_timeout(r2data->r2context, r2conf.mfback_timeout);
	openr2_context_set_metering_pulse_timeout(r2data->r2context, r2conf.metering_pulse_timeout);
	openr2_context_set_double_answer(r2data->r2context, r2conf.double_answer);
	openr2_context_set_immediate_accept(r2data->r2context, r2conf.immediate_accept);

	ftdm_log(FTDM_LOG_DEBUG, "Setting span %s logdir to %s\n", span->name, r2conf.logdir);
	openr2_context_set_log_directory(r2data->r2context, r2conf.logdir);
	snprintf(r2data->logdir, sizeof(r2data->logdir), "%s", r2conf.logdir);

	if (r2conf.advanced_protocol_file) {
		openr2_context_configure_from_advanced_file(r2data->r2context, r2conf.advanced_protocol_file);
	}

	spanpvt->r2calls = create_hashtable(FTDM_MAX_CHANNELS_SPAN, ftdm_hash_hashfromstring, ftdm_hash_equalkeys);
	if (!spanpvt->r2calls) {
		snprintf(span->last_error, sizeof(span->last_error), "Cannot create channel calls hash for span.");
		goto fail;
	}

	for (i = 1; (i <= span->chan_count) && (i <= FTDM_MAX_CHANNELS_SPAN); i++) {
		r2chan = openr2_chan_new_from_fd(r2data->r2context, span->channels[i], span->channels[i]->chan_id);
		if (!r2chan) {
			snprintf(span->last_error, sizeof(span->last_error), "Cannot create all openr2 channels for span.");
			goto fail;
		}
		openr2_chan_set_log_level(r2chan, r2conf.loglevel);
		if (r2conf.call_files) {
			openr2_chan_enable_call_files(r2chan);
		}

		r2call = ftdm_malloc(sizeof(*r2call));
		if (!r2call) {
			snprintf(span->last_error, sizeof(span->last_error), "Cannot create all R2 call data structures for the span.");
			ftdm_safe_free(r2chan);
			goto fail;
		}
		memset(r2call, 0, sizeof(*r2call));
		openr2_chan_set_logging_func(r2chan, ftdm_r2_on_chan_log);
		openr2_chan_set_client_data(r2chan, span->channels[i]);
		r2call->r2chan = r2chan;
		span->channels[i]->call_data = r2call;
		/* value and key are the same so just free one of them */
		snprintf(r2call->name, sizeof(r2call->name), "chancall%d", i);
		hashtable_insert(spanpvt->r2calls, (void *)r2call->name, r2call, HASHTABLE_FLAG_FREE_VALUE);
	}
	r2data->mf_dump_size = r2conf.mf_dump_size;
	r2data->category = r2conf.category;
	r2data->flags = 0;
	spanpvt->r2context = r2data->r2context;

	/* just the value must be freed by the hash */
	hashtable_insert(g_mod_data_hash, (void *)span->name, spanpvt, HASHTABLE_FLAG_FREE_VALUE);

	span->start = ftdm_r2_start;
	span->stop = ftdm_r2_stop;
	span->sig_read = NULL;
	span->sig_write = NULL;

	span->signal_cb = sig_cb;
	span->signal_type = FTDM_SIGTYPE_R2;
	span->signal_data = r2data;
	span->outgoing_call = r2_outgoing_call;
	span->get_span_sig_status = ftdm_r2_get_span_sig_status;
	span->set_span_sig_status = ftdm_r2_set_span_sig_status;
	span->get_channel_sig_status = ftdm_r2_get_channel_sig_status;
	span->set_channel_sig_status = ftdm_r2_set_channel_sig_status;

	span->state_map = &r2_state_map;
	span->state_processor = ftdm_r2_state_advance;

	/* use signals queue */
	ftdm_set_flag(span, FTDM_SPAN_USE_SIGNALS_QUEUE);

	/* we can skip states (going straight from RING to UP) */
	ftdm_set_flag(span, FTDM_SPAN_USE_SKIP_STATES);

	/* setup the scheduler */
	snprintf(schedname, sizeof(schedname), "ftmod_r2_%s", span->name);
	ftdm_assert(ftdm_sched_create(&r2data->sched, schedname) == FTDM_SUCCESS, "Failed to create schedule!\n");
	spanpvt->sched = r2data->sched;

	return FTDM_SUCCESS;

fail:

	if (r2data && r2data->r2context) {
		openr2_context_delete(r2data->r2context);
	}
	if (spanpvt && spanpvt->r2calls) {
		hashtable_destroy(spanpvt->r2calls);
	}
	ftdm_safe_free(r2data);
	ftdm_safe_free(spanpvt);
	return FTDM_FAIL;

}

/* the channel must be locked when calling this function */
static ftdm_status_t ftdm_r2_state_advance(ftdm_channel_t *ftdmchan)
{
	ftdm_sigmsg_t sigev;
	ftdm_status_t ret;
	ftdm_r2_call_t *r2call = R2CALL(ftdmchan);
	openr2_chan_t *r2chan = r2call->r2chan;
	ftdm_r2_data_t *r2data = ftdmchan->span->signal_data;

	memset(&sigev, 0, sizeof(sigev));
	sigev.chan_id = ftdmchan->chan_id;
	sigev.span_id = ftdmchan->span_id;
	sigev.channel = ftdmchan;

	ret = FTDM_SUCCESS;

	ftdm_log_chan(ftdmchan, FTDM_LOG_DEBUG, "Executing state handler for %s\n", ftdm_channel_state2str(ftdmchan->state));

	if (IS_ACCEPTING_PENDING(ftdmchan)) {
		/* 
		   Moving to PROGRESS, PROGRESS_MEDIA or UP means that we must accept the call first, and accepting
		   the call in R2 means sending a tone, then waiting for the acknowledge from the other end,
		   since all of that requires sending and detecting tones, it takes a few milliseconds (I'd say around 100)
		   which means during that time the user should not try to perform any operations like answer, hangup or anything
		   else, therefore we DO NOT clear the FTDM_CHANNEL_STATE_CHANGE flag here, we rely on ftdm_io.c to block
		   the user thread until we're done with the accept (see on_call_accepted callback) and then we clear the state change flag,
		   otherwise we have a race condition between freetdm calling openr2_chan_answer_call and openr2 accepting the call first, 
		   if freetdm calls openr2_chan_answer_call before the accept cycle completes, openr2 will fail to answer the call */
		ftdm_log_chan(ftdmchan, FTDM_LOG_DEBUG, "State ack for state %s will have to wait a bit\n", ftdm_channel_state2str(ftdmchan->state));
	} else if (ftdmchan->state != FTDM_CHANNEL_STATE_DOWN){
		ftdm_channel_complete_state(ftdmchan);
	}

	switch (ftdmchan->state) {

		/* starting an incoming call */
		case FTDM_CHANNEL_STATE_COLLECT: 
			{
				uint32_t interval = 0;
				ftdm_channel_command(ftdmchan, FTDM_COMMAND_GET_INTERVAL, &interval);
				ftdm_assert(interval != 0, "Invalid interval!");
				ftdm_log_chan(ftdmchan, FTDM_LOG_DEBUG, "Starting processing of incoming call with interval %d\n", interval);
				openr2_chan_enable_read(r2chan);
			}
			break;

			/* starting an outgoing call */
		case FTDM_CHANNEL_STATE_DIALING:
			{
				uint32_t interval = 0;
				ftdm_channel_command(ftdmchan, FTDM_COMMAND_GET_INTERVAL, &interval);
				ftdm_assert(interval != 0, "Invalid interval!");
				ftdm_log_chan(ftdmchan, 
					FTDM_LOG_DEBUG, "Starting processing of outgoing call in channel with interval %d\n", interval);
				openr2_chan_enable_read(r2chan);
			}
			break;

			/* incoming call was offered */
		case FTDM_CHANNEL_STATE_RING:

			/* notify the user about the new call */
			sigev.event_id = FTDM_SIGEVENT_START;

			ftdm_span_send_signal(ftdmchan->span, &sigev);
			r2call->ftdm_call_started = 1; 

			break;

			/* the call is making progress */
		case FTDM_CHANNEL_STATE_PROGRESS:
		case FTDM_CHANNEL_STATE_PROGRESS_MEDIA:
			{
				if (!ftdm_test_flag(ftdmchan, FTDM_CHANNEL_OUTBOUND)) {
					if (!r2call->accepted) {
						ftdm_log_chan_msg(ftdmchan, FTDM_LOG_DEBUG, "Accepting call\n");
						ft_r2_accept_call(ftdmchan);
					} 
				} else {
					ftdm_log_chan_msg(ftdmchan, FTDM_LOG_DEBUG, "Notifying progress\n");
					sigev.event_id = FTDM_SIGEVENT_PROCEED;
					ftdm_span_send_signal(ftdmchan->span, &sigev);

					sigev.event_id = FTDM_SIGEVENT_PROGRESS_MEDIA;
					ftdm_span_send_signal(ftdmchan->span, &sigev);
				}
			}
			break;

			/* the call was answered */
		case FTDM_CHANNEL_STATE_UP:
			{
				ftdm_log_chan_msg(ftdmchan, FTDM_LOG_DEBUG, "Call was answered\n");
				if (!ftdm_test_flag(ftdmchan, FTDM_CHANNEL_OUTBOUND)) {
					if (!r2call->accepted) {
						ftdm_log_chan_msg(ftdmchan, FTDM_LOG_DEBUG, "Call has not been accepted, need to accept first\n");
						// the answering will be done in the on_call_accepted handler
						ft_r2_accept_call(ftdmchan);
						r2call->answer_pending = 1;
					} else {
						ft_r2_answer_call(ftdmchan);
					}
				} else {
					ftdm_log_chan_msg(ftdmchan, FTDM_LOG_DEBUG, "Notifying of call answered\n");
					sigev.event_id = FTDM_SIGEVENT_UP;
					ftdm_span_send_signal(ftdmchan->span, &sigev);
				}
			}
			break;

			/* just got hangup */
		case FTDM_CHANNEL_STATE_HANGUP:
			{
				if (!r2call->disconnect_rcvd) {
					openr2_call_disconnect_cause_t disconnect_cause = ftdm_r2_ftdm_cause_to_openr2_cause(ftdmchan);
					ftdm_log_chan(ftdmchan, FTDM_LOG_DEBUG, "Clearing call, cause = %s\n", openr2_proto_get_disconnect_string(disconnect_cause));
					/* this will disconnect the call, but need to wait for the call end before moving to DOWN */
					openr2_chan_disconnect_call(r2chan, disconnect_cause);
				} else if (!r2call->protocol_error) {
					/* just ack the hangup, on_call_end will be called by openr2 right after */
					openr2_chan_disconnect_call(r2chan, OR2_CAUSE_NORMAL_CLEARING);
				} else {
					ftdm_log_chan_msg(ftdmchan, FTDM_LOG_ERROR, "Clearing call due to protocol error\n");
					/* do not set to down yet, give some time for recovery */
					ftdm_sched_timer(r2data->sched, "protocolerr_recover", 100, 
							ftdm_r2_recover_from_protocol_error, r2chan, &r2call->protocol_error_recovery_timer);
				}
			}
			break;

		case FTDM_CHANNEL_STATE_TERMINATING:
			{
				/* if the call has not been started yet we must go to HANGUP right here */ 
				if (!r2call->ftdm_call_started) {
					ftdm_set_state(ftdmchan, FTDM_CHANNEL_STATE_HANGUP);
				} else {
					openr2_call_disconnect_cause_t disconnect_cause = ftdm_r2_ftdm_cause_to_openr2_cause(ftdmchan);
					ftdm_log_chan(ftdmchan, FTDM_LOG_DEBUG, "Clearing call, cause = %s\n", openr2_proto_get_disconnect_string(disconnect_cause));
					/* notify the user of the call terminating and we wait for the user to move us to hangup */
					sigev.event_id = FTDM_SIGEVENT_STOP;
					ftdm_span_send_signal(ftdmchan->span, &sigev);
				}
			}
			break;

<<<<<<< HEAD
				/* finished call for good */
			case FTDM_CHANNEL_STATE_DOWN: 
				{
					if (ftdmchan->last_state != FTDM_CHANNEL_STATE_RESET) {
						ftdm_log_chan_msg(ftdmchan, FTDM_LOG_DEBUG, "R2 Call is down\n");
					}
					ret = 1;
				}
				break;
=======
			/* finished call for good */
		case FTDM_CHANNEL_STATE_DOWN: 
			{
				ftdm_log_chan_msg(ftdmchan, FTDM_LOG_DEBUG, "R2 Call is down\n");
				ret = FTDM_BREAK;
			}
			break;
>>>>>>> 5c02639b

			/* INDICATE_RINGING doesn't apply to MFC/R2. maybe we could generate a tone */
		case FTDM_CHANNEL_STATE_RINGING: 
			{
				ftdm_log_chan_msg(ftdmchan, FTDM_LOG_DEBUG, "RINGING indicated, ignoring it as it doesn't apply to MFC/R2\n");
			}
			break;

<<<<<<< HEAD
				/* put the r2 channel back to IDLE, close ftdmchan and set it's state as DOWN */
			case FTDM_CHANNEL_STATE_RESET:
				{
					ftdm_log_chan_msg(ftdmchan, FTDM_LOG_DEBUG, "RESET indicated, putting the R2 channel back to IDLE\n");
					openr2_chan_set_idle(r2chan);
					ftdm_set_state(ftdmchan, FTDM_CHANNEL_STATE_DOWN);
				}
				break;

			default:
				{
					ftdm_log_chan(ftdmchan, FTDM_LOG_ERROR, "Unhandled channel state change: %s\n", ftdm_channel_state2str(ftdmchan->state));
				}
				break;
=======
		default:
			{
				ftdm_log_chan(ftdmchan, FTDM_LOG_ERROR, "Unhandled channel state change: %s\n", ftdm_channel_state2str(ftdmchan->state));
			}
			break;
>>>>>>> 5c02639b

	}

	if (ret == FTDM_BREAK) {
		ftdm_channel_t *closed_chan;
		closed_chan = ftdmchan;
		ftdm_channel_close(&closed_chan);
		ftdm_log_chan_msg(ftdmchan, FTDM_LOG_DEBUG, "State processing ended.\n");
	}
	return ret;
}

static void *ftdm_r2_run(ftdm_thread_t *me, void *obj)
{
	openr2_chan_t *r2chan = NULL;
	ftdm_channel_t *ftdmchan = NULL;
	ftdm_r2_call_t *call = NULL;
	ftdm_status_t status;
	ftdm_span_t *span = (ftdm_span_t *) obj;
	ftdm_r2_data_t *r2data = span->signal_data;
	int waitms = 20;
	unsigned int i;
	int res, ms;
	int index = 0;
	struct timeval start, end;
	ftdm_iterator_t *chaniter = NULL;
	ftdm_iterator_t *citer = NULL;
	uint32_t txqueue_size = 4;
	short *poll_events = ftdm_malloc(sizeof(short) * span->chan_count);

	/* as long as this thread is running, this flag is set */
	ftdm_set_flag(r2data, FTDM_R2_RUNNING);

#ifdef __linux__
	r2data->monitor_thread_id = syscall(SYS_gettid);	
#endif
	
	ftdm_log(FTDM_LOG_DEBUG, "OpenR2 monitor thread %lu started.\n", r2data->monitor_thread_id);
	r2chan = NULL;
	chaniter = ftdm_span_get_chan_iterator(span, NULL);
	if (!chaniter) {
		ftdm_log(FTDM_LOG_CRIT, "Failed to allocate channel iterator for span %s!\n", span->name);
		goto done;
	}
	for (i = 1, citer = chaniter; citer; citer = ftdm_iterator_next(citer), i++) {
		ftdmchan = ftdm_iterator_current(citer);
		r2chan = R2CALL(ftdmchan)->r2chan;
		openr2_chan_set_span_id(r2chan, span->span_id);
		openr2_chan_set_idle(r2chan);
		openr2_chan_process_cas_signaling(r2chan);
		ftdm_channel_command(ftdmchan, FTDM_COMMAND_SET_TX_QUEUE_SIZE, &txqueue_size);
	}

	memset(&start, 0, sizeof(start));
	memset(&end, 0, sizeof(end));
	while (ftdm_running() && ftdm_test_flag(r2data, FTDM_R2_SPAN_STARTED)) {
		res = gettimeofday(&end, NULL);
		if (res) {
			ftdm_log(FTDM_LOG_CRIT, "Failure gettimeofday [%s]\n", strerror(errno));
		}
		if (start.tv_sec) {
			ms = ((end.tv_sec - start.tv_sec) * 1000) 
			    + ((( 1000000 + end.tv_usec - start.tv_usec) / 1000) - 1000);
			if (ms < 0) {
				ms = 0;
			}
			if (ms > r2data->jobmax) {
				r2data->jobmax = ms;
			}
			index = (ms / 10);
			index = (index > 10) ? 10 : index;
			r2data->loops[index]++;
			r2data->total_loops++;
		}

		/* run any span timers */
		ftdm_sched_run(r2data->sched);

		/* deliver the actual channel events to the user now without any channel locking */
		ftdm_span_trigger_signals(span);

		 /* figure out what event to poll each channel for. POLLPRI when the channel is down,
		  * POLLPRI|POLLIN|POLLOUT otherwise */
		memset(poll_events, 0, sizeof(short)*span->chan_count);
		citer = ftdm_span_get_chan_iterator(span, chaniter);
		if (!citer) {
			ftdm_log(FTDM_LOG_CRIT, "Failed to allocate channel iterator for span %s!\n", span->name);
			goto done;
		}
		for (i = 0; citer; citer = ftdm_iterator_next(citer), i++) {
			ftdmchan = ftdm_iterator_current(citer);
			r2chan = R2CALL(ftdmchan)->r2chan;
			poll_events[i] = FTDM_EVENTS;
			if (openr2_chan_get_read_enabled(r2chan)) {
				poll_events[i] |= FTDM_READ;
			}
		}
		status = ftdm_span_poll_event(span, waitms, poll_events);

		/* run any span timers */
		ftdm_sched_run(r2data->sched);

		res = gettimeofday(&start, NULL);
		if (res) {
			ftdm_log(FTDM_LOG_CRIT, "Failure gettimeofday [%s]\n", strerror(errno));
		}

		if (FTDM_FAIL == status) {
			ftdm_log(FTDM_LOG_CRIT, "Failure waiting I/O! [%s]\n", span->channels[1]->last_error);
			continue;
		}

		ms = ((start.tv_sec - end.tv_sec) * 1000) 
		    + ((( 1000000 + start.tv_usec - end.tv_usec) / 1000) - 1000);
		if (ms < 0) {
			ms = 0;
		}
		if (ms > r2data->sleepmax) {
			r2data->sleepmax = ms;
		}
		index = (ms / 15);
		index = (index > 10) ? 10 : index;
		r2data->sleeps[index]++;
		r2data->total_sleeps++;

		/* this main loop takes care of MF and CAS signaling during call setup and tear down
		 * for every single channel in the span, do not perform blocking operations here! */
		citer = ftdm_span_get_chan_iterator(span, chaniter);
		for ( ; citer; citer = ftdm_iterator_next(citer)) {
			ftdmchan = ftdm_iterator_current(citer);

			ftdm_mutex_lock(ftdmchan->mutex);

			call = R2CALL(ftdmchan);

			/* This let knows the core and io signaling hooks know that 
			 * read/writes come from us and should be allowed */
			ftdm_clear_flag(ftdmchan, FTDM_CHANNEL_RX_DISABLED);
			ftdm_clear_flag(ftdmchan, FTDM_CHANNEL_TX_DISABLED);

			ftdm_channel_advance_states(ftdmchan);

			r2chan = call->r2chan;
			openr2_chan_process_signaling(r2chan);

			ftdm_channel_advance_states(ftdmchan);

			if (!call->accepted) {
				/* if the call is not accepted we do not want users reading */
				ftdm_set_flag(ftdmchan, FTDM_CHANNEL_RX_DISABLED);
				ftdm_set_flag(ftdmchan, FTDM_CHANNEL_TX_DISABLED);
			}

			ftdm_mutex_unlock(ftdmchan->mutex);
		}
	}

done:	
	citer = ftdm_span_get_chan_iterator(span, chaniter);
	for ( ; citer; citer = ftdm_iterator_next(citer)) {
		ftdmchan = ftdm_iterator_current(citer);
		r2chan = R2CALL(ftdmchan)->r2chan;
		openr2_chan_set_blocked(r2chan);
	}

	ftdm_iterator_free(chaniter);
	ftdm_safe_free(poll_events);

	ftdm_clear_flag(r2data, FTDM_R2_RUNNING);
	ftdm_log(FTDM_LOG_DEBUG, "R2 thread ending.\n");

	return NULL;
}

static void __inline__ block_channel(ftdm_channel_t *fchan, ftdm_stream_handle_t *stream)
{
	openr2_chan_t *r2chan = R2CALL(fchan)->r2chan;
	ftdm_mutex_lock(fchan->mutex);
	if (fchan->state != FTDM_CHANNEL_STATE_DOWN) {
		stream->write_function(stream, "cannot block channel %d:%d because has a call in progress\n", 
				fchan->span_id, fchan->chan_id);
	} else if (ftdm_test_flag(fchan, FTDM_CHANNEL_SUSPENDED)) {
		stream->write_function(stream, "cannot block channel %d:%d because is already blocked\n", 
				fchan->span_id, fchan->chan_id);
	} else {
		if (!openr2_chan_set_blocked(r2chan)) {
			ftdm_set_flag(fchan, FTDM_CHANNEL_SUSPENDED);
			stream->write_function(stream, "blocked channel %d:%d\n", 
					fchan->span_id, fchan->chan_id);
		} else {
			stream->write_function(stream, "failed to block channel %d:%d\n", 
					fchan->span_id, fchan->chan_id);
		}
	}
	ftdm_mutex_unlock(fchan->mutex);
}

static void __inline__ unblock_channel(ftdm_channel_t *fchan, ftdm_stream_handle_t *stream)
{
	openr2_chan_t *r2chan = R2CALL(fchan)->r2chan;
	ftdm_mutex_lock(fchan->mutex);
	if (ftdm_test_flag(fchan, FTDM_CHANNEL_SUSPENDED)) {
		if (!openr2_chan_set_idle(r2chan)) {
			ftdm_clear_flag(fchan, FTDM_CHANNEL_SUSPENDED);
			stream->write_function(stream, "unblocked channel %d:%d\n", 
					fchan->span_id, fchan->chan_id);
		} else {
			stream->write_function(stream, "failed to unblock channel %d:%d\n", 
					fchan->span_id, fchan->chan_id);
		}
	} else {
		stream->write_function(stream, "cannot unblock channel %d:%d because is not blocked\n", 
				fchan->span_id, fchan->chan_id);
	}
	ftdm_mutex_unlock(fchan->mutex);
}

#define FT_SYNTAX "USAGE:\n" \
"--------------------------------------------------------------------------------\n" \
"ftdm r2 status <span_id|span_name>\n" \
"ftdm r2 loopstats <span_id|span_name>\n" \
"ftdm r2 block|unblock <span_id|span_name> [<chan_id>]\n" \
"ftdm r2 version\n" \
"ftdm r2 variants\n" \
"--------------------------------------------------------------------------------\n"
static FIO_API_FUNCTION(ftdm_r2_api)
{
	ftdm_span_t *span = NULL;
	char *mycmd = NULL, *argv[10] = { 0 };
	int argc = 0;
	int span_id = 0;
	unsigned int chan_id = 0;
	unsigned int i = 0;
	ftdm_r2_data_t *r2data = NULL;
	openr2_chan_t *r2chan = NULL;
	openr2_context_t *r2context = NULL;
	openr2_variant_t r2variant;

	if (data) {
		mycmd = ftdm_strdup(data);
		argc = ftdm_separate_string(mycmd, ' ', argv, (sizeof(argv) / sizeof(argv[0])));
	}

	if (argc >= 2) {
		if (!strcasecmp(argv[0], "block")) {
			int span_id = atoi(argv[1]);

			if (ftdm_span_find_by_name(argv[1], &span) == FTDM_SUCCESS || ftdm_span_find(span_id, &span) == FTDM_SUCCESS) {

				if (span->start != ftdm_r2_start) {
					stream->write_function(stream, "-ERR invalid span.\n");
					goto done;
				}

				if (argc > 2) {
					chan_id = atoi(argv[2]);
					if (chan_id && chan_id <= span->chan_count) {
						block_channel(span->channels[chan_id], stream);
					} else {
						stream->write_function(stream, "-ERR invalid chan %d.\n", chan_id);
					}
				} else {
					for (i = 1; i <= span->chan_count; i++) {
						block_channel(span->channels[i], stream);
					}
				}
				stream->write_function(stream, "+OK blocked.\n");
				goto done;
			} else {
				stream->write_function(stream, "-ERR invalid span.\n");
				goto done;
			}
		}

		if (!strcasecmp(argv[0], "unblock")) {
			span_id = atoi(argv[1]);
			if (ftdm_span_find_by_name(argv[1], &span) == FTDM_SUCCESS || ftdm_span_find(span_id, &span) == FTDM_SUCCESS) {

				if (span->start != ftdm_r2_start) {
					stream->write_function(stream, "-ERR invalid span.\n");
					goto done;
				}

				if (argc > 2) {
					chan_id = atoi(argv[2]);
					if (chan_id && chan_id <= span->chan_count) {
						unblock_channel(span->channels[chan_id], stream);
					} else {
						stream->write_function(stream, "-ERR invalid chan %d.\n", chan_id);
					}
				} else {
					for (i = 1; i <= span->chan_count; i++) {
						unblock_channel(span->channels[i], stream);
					}
				}
				
				stream->write_function(stream, "+OK.\n");
				goto done;
			} else {
				stream->write_function(stream, "-ERR invalid span.\n");
				goto done;
			}

		}

		if (!strcasecmp(argv[0], "status")) {
			//openr2_chan_stats_t stats;
			span_id = atoi(argv[1]);

			if (ftdm_span_find_by_name(argv[1], &span) == FTDM_SUCCESS || ftdm_span_find(span_id, &span) == FTDM_SUCCESS) {
				if (span->start != ftdm_r2_start) {
					stream->write_function(stream, "-ERR not an R2 span.\n");
					goto done;
				}
				if (!(r2data =  span->signal_data)) {
					stream->write_function(stream, "-ERR invalid span. No R2 signal data in span.\n");
					goto done;
				}
				r2context = r2data->r2context;
				r2variant = openr2_context_get_variant(r2context);
				stream->write_function(stream, 
						"Variant: %s\n"
						"Max ANI: %d\n"
						"Max DNIS: %d\n"
						"ANI First: %s\n"
						"Immediate Accept: %s\n"
						"Job Thread: %u\n"
						"Job Max ms: %d\n"
						"Job Loops: %lu\n",
						openr2_proto_get_variant_string(r2variant),
						openr2_context_get_max_ani(r2context),
						openr2_context_get_max_dnis(r2context),
						openr2_context_get_ani_first(r2context) ? "Yes" : "No",
						openr2_context_get_immediate_accept(r2context) ? "Yes" : "No",
						r2data->monitor_thread_id,
						r2data->jobmax, 
						r2data->total_loops);
				stream->write_function(stream, "\n");
				stream->write_function(stream, "%4s %-12.12s %-12.12s\n", "Channel", "Tx CAS", "Rx CAS");
				for (i = 1; i <= span->chan_count; i++) {
					r2chan = R2CALL(span->channels[i])->r2chan;
					stream->write_function(stream, "%4d    %-12.12s %-12.12s\n", 
							span->channels[i]->chan_id,
							openr2_chan_get_tx_cas_string(r2chan),
							openr2_chan_get_rx_cas_string(r2chan));
				}
				stream->write_function(stream, "\n");
				stream->write_function(stream, "+OK.\n");
				goto done;
			} else {
				stream->write_function(stream, "-ERR invalid span.\n");
				goto done;
			}
		}

		if (!strcasecmp(argv[0], "loopstats")) {
			int range;
			float pct;
			span_id = atoi(argv[1]);

			if (ftdm_span_find_by_name(argv[1], &span) == FTDM_SUCCESS || ftdm_span_find(span_id, &span) == FTDM_SUCCESS) {
				if (span->start != ftdm_r2_start) {
					stream->write_function(stream, "-ERR not an R2 span.\n");
					goto done;
				}
				if (!(r2data =  span->signal_data)) {
					stream->write_function(stream, "-ERR invalid span. No R2 signal data in span.\n");
					goto done;
				}
				stream->write_function(stream, "-- Working --\n");
				stream->write_function(stream, "Total loops: %llu\n", r2data->total_loops);
				range = 0;
				for (i = 0; i < ftdm_array_len(r2data->loops); i++) {
					pct = 100*(float)r2data->loops[i]/r2data->total_loops;
					if ((i + 1) == ftdm_array_len(r2data->loops)) {
						stream->write_function(stream, ">= %dms: %llu - %.03lf%%\n", range, r2data->loops[i], pct);
					} else {
						stream->write_function(stream, "%d-%dms: %llu - %.03lf%%\n", range, range + 9, r2data->loops[i], pct);
					}
					range += 10;
				}
				stream->write_function(stream, "\n");

				stream->write_function(stream, "-- Sleeping --\n");
				stream->write_function(stream, "Total sleeps: %llu\n", r2data->total_sleeps);
				range = 0;
				for (i = 0; i < ftdm_array_len(r2data->sleeps); i++) {
					pct = 100*(float)r2data->sleeps[i]/r2data->total_sleeps;
					if ((i + 1) == ftdm_array_len(r2data->sleeps)) {
						stream->write_function(stream, ">= %dms: %llu - %.03lf%%\n", range, r2data->sleeps[i], pct);
					} else {
						stream->write_function(stream, "%d-%dms: %llu - %.03lf%%\n", range, range + 14, r2data->sleeps[i], pct);
					}
					range += 15;
				}
				stream->write_function(stream, "\n");
				
				stream->write_function(stream, "+OK.\n");
				goto done;
			} else {
				stream->write_function(stream, "-ERR invalid span.\n");
				goto done;
			}
		}

	}

	if (argc == 1) {
		if (!strcasecmp(argv[0], "version")) {
			stream->write_function(stream, "OpenR2 version: %s, revision: %s\n", openr2_get_version(), openr2_get_revision());
			stream->write_function(stream, "+OK.\n");
			goto done;
		}

		if (!strcasecmp(argv[0], "variants")) {
			int32_t numvariants = 0;
			const openr2_variant_entry_t *variants = openr2_proto_get_variant_list(&numvariants);
			if (!variants) {
				stream->write_function(stream, "-ERR failed to retrieve openr2 variant list.\n");
				goto done;
			}
#define VARIANT_FORMAT "%4s %40s\n"
			stream->write_function(stream, VARIANT_FORMAT, "Variant Code", "Country");
			numvariants--;
			for (; numvariants; numvariants--) {
				stream->write_function(stream, VARIANT_FORMAT, variants[numvariants].name, variants[numvariants].country);
			}
			stream->write_function(stream, "+OK.\n");
#undef VARIANT_FORMAT
			goto done;
		}
	}

	stream->write_function(stream, "%s", FT_SYNTAX);

done:

	ftdm_safe_free(mycmd);

	return FTDM_SUCCESS;

}

static FIO_IO_LOAD_FUNCTION(ftdm_r2_io_init)
{
	assert(fio != NULL);
	memset(&g_ftdm_r2_interface, 0, sizeof(g_ftdm_r2_interface));

	g_ftdm_r2_interface.name = "r2";
	g_ftdm_r2_interface.api = ftdm_r2_api;

	*fio = &g_ftdm_r2_interface;

	return FTDM_SUCCESS;
}

static FIO_SIG_LOAD_FUNCTION(ftdm_r2_init)
{
	g_mod_data_hash = create_hashtable(10, ftdm_hash_hashfromstring, ftdm_hash_equalkeys);
	if (!g_mod_data_hash) {
		return FTDM_FAIL;
	}
	return FTDM_SUCCESS;
}

static FIO_SIG_UNLOAD_FUNCTION(ftdm_r2_destroy)
{
	ftdm_hash_iterator_t *i = NULL;
	ftdm_r2_span_pvt_t *spanpvt = NULL;
	const void *key = NULL;
	void *val = NULL;
	for (i = hashtable_first(g_mod_data_hash); i; i = hashtable_next(i)) {
		hashtable_this(i, &key, NULL, &val);
		if (key && val) {
			spanpvt = val;
			openr2_context_delete(spanpvt->r2context);
			hashtable_destroy(spanpvt->r2calls);
			ftdm_sched_destroy(&spanpvt->sched);
		}
	}
	hashtable_destroy(g_mod_data_hash);
	return FTDM_SUCCESS;
}

EX_DECLARE_DATA ftdm_module_t ftdm_module = { 
	/* .name */ "r2",
	/* .io_load */ ftdm_r2_io_init,
	/* .io_unload */ NULL,
	/* .sig_load */ ftdm_r2_init,
	/* .sig_configure */ NULL,
	/* .sig_unload */ ftdm_r2_destroy,
	/* .configure_span_signaling */ ftdm_r2_configure_span_signaling
};
	

/* For Emacs:
 * Local Variables:
 * mode:c
 * indent-tabs-mode:t
 * tab-width:4
 * c-basic-offset:4
 * End:
 * For VIM:
 * vim:set softtabstop=4 shiftwidth=4 tabstop=4
 */<|MERGE_RESOLUTION|>--- conflicted
+++ resolved
@@ -1784,25 +1784,17 @@
 			}
 			break;
 
-<<<<<<< HEAD
-				/* finished call for good */
-			case FTDM_CHANNEL_STATE_DOWN: 
-				{
-					if (ftdmchan->last_state != FTDM_CHANNEL_STATE_RESET) {
-						ftdm_log_chan_msg(ftdmchan, FTDM_LOG_DEBUG, "R2 Call is down\n");
-					}
-					ret = 1;
-				}
-				break;
-=======
 			/* finished call for good */
 		case FTDM_CHANNEL_STATE_DOWN: 
 			{
-				ftdm_log_chan_msg(ftdmchan, FTDM_LOG_DEBUG, "R2 Call is down\n");
+				if (ftdmchan->last_state != FTDM_CHANNEL_STATE_RESET) {
+					ftdm_log_chan_msg(ftdmchan, FTDM_LOG_DEBUG, "R2 Call is down\n");
+				} else {
+					ftdm_log_chan_msg(ftdmchan, FTDM_LOG_DEBUG, "R2 Reset Complete\n");
+				}
 				ret = FTDM_BREAK;
 			}
 			break;
->>>>>>> 5c02639b
 
 			/* INDICATE_RINGING doesn't apply to MFC/R2. maybe we could generate a tone */
 		case FTDM_CHANNEL_STATE_RINGING: 
@@ -1811,29 +1803,20 @@
 			}
 			break;
 
-<<<<<<< HEAD
-				/* put the r2 channel back to IDLE, close ftdmchan and set it's state as DOWN */
-			case FTDM_CHANNEL_STATE_RESET:
-				{
-					ftdm_log_chan_msg(ftdmchan, FTDM_LOG_DEBUG, "RESET indicated, putting the R2 channel back to IDLE\n");
-					openr2_chan_set_idle(r2chan);
-					ftdm_set_state(ftdmchan, FTDM_CHANNEL_STATE_DOWN);
-				}
-				break;
-
-			default:
-				{
-					ftdm_log_chan(ftdmchan, FTDM_LOG_ERROR, "Unhandled channel state change: %s\n", ftdm_channel_state2str(ftdmchan->state));
-				}
-				break;
-=======
+			/* put the r2 channel back to IDLE, close ftdmchan and set it's state as DOWN */
+		case FTDM_CHANNEL_STATE_RESET:
+			{
+				ftdm_log_chan_msg(ftdmchan, FTDM_LOG_DEBUG, "RESET indicated, putting the R2 channel back to IDLE\n");
+				openr2_chan_set_idle(r2chan);
+				ftdm_set_state(ftdmchan, FTDM_CHANNEL_STATE_DOWN);
+			}
+			break;
+
 		default:
 			{
 				ftdm_log_chan(ftdmchan, FTDM_LOG_ERROR, "Unhandled channel state change: %s\n", ftdm_channel_state2str(ftdmchan->state));
 			}
 			break;
->>>>>>> 5c02639b
-
 	}
 
 	if (ret == FTDM_BREAK) {
